project(OpenMW)

if (APPLE)
    set(APP_BUNDLE_NAME "${CMAKE_PROJECT_NAME}.app")

    set(APP_BUNDLE_DIR "${OpenMW_BINARY_DIR}/${APP_BUNDLE_NAME}")

    # using 10.6 sdk
    set(CMAKE_OSX_SYSROOT "/Developer/SDKs/MacOSX10.6.sdk")
endif (APPLE)

# Macros

set(CMAKE_MODULE_PATH ${CMAKE_SOURCE_DIR}/cmake/)

include (OpenMWMacros)

# Version

set (OPENMW_VERSION_MAJOR 0)
set (OPENMW_VERSION_MINOR 11)
set (OPENMW_VERSION_RELEASE 1)

set (OPENMW_VERSION "${OPENMW_VERSION_MAJOR}.${OPENMW_VERSION_MINOR}.${OPENMW_VERSION_RELEASE}")

# doxygen main page

configure_file ("${OpenMW_SOURCE_DIR}/Docs/mainpage.hpp.cmake" "${OpenMW_SOURCE_DIR}/Docs/mainpage.hpp")

# Sound source selection
option(USE_AUDIERE "use Audiere for sound" OFF)
option(USE_FFMPEG "use ffmpeg for sound" OFF)
option(USE_MPG123 "use mpg123 + libsndfile for sound" ON)

find_program(DPKG_PROGRAM dpkg DOC "dpkg program of Debian-based systems")

# Location of morrowind data files
if(DPKG_PROGRAM)
    set(MORROWIND_DATA_FILES "/usr/share/games/openmw/data/" CACHE PATH "location of Morrowind data files")
    set(MORROWIND_RESOURCE_FILES "/usr/share/games/openmw/resources/" CACHE PATH "location of OpenMW resources files")
else()
    if (APPLE)
        set(MORROWIND_DATA_FILES "./data" CACHE PATH "location of Morrowind data files")
        set(MORROWIND_RESOURCE_FILES "./resources" CACHE PATH "location of OpenMW resources files")
    else()
        set(MORROWIND_DATA_FILES "data" CACHE PATH "location of Morrowind data files")
        set(MORROWIND_RESOURCE_FILES "resources" CACHE PATH "location of OpenMW resources files")
    endif(APPLE)
endif(DPKG_PROGRAM)

if (WIN32)
    option(USE_DEBUG_CONSOLE "whether a debug console should be enabled for debug builds, if false debug output is redirected to Visual Studio output" ON)
endif()

# We probably support older versions than this.
cmake_minimum_required(VERSION 2.6)

#
# Pre-built binaries being used?
#
IF(EXISTS "${CMAKE_SOURCE_DIR}/prebuilt/vc100-mt-gd/ogre_1_7_1")
    set(PREBUILT_DIR "${CMAKE_SOURCE_DIR}/prebuilt/vc100-mt-gd")
    message (STATUS "OpenMW pre-built binaries found at ${PREBUILT_DIR}.")

    SET(ENV{OGRE_HOME} "${PREBUILT_DIR}/ogre_1_7_1")

    SET(ENV{BOOST_ROOT} "${PREBUILT_DIR}/boost_1_42_0")
    set(Boost_USE_STATIC_LIBS   ON)
    set(Boost_USE_MULTITHREADED ON)
    set(ENV{BOOST_INCLUDEDIR} "${BOOST_ROOT}/include")
    set(ENV{BOOST_LIBRARYDIR} "${BOOST_ROOT}/lib")

    set(ENV{FREETYPE_DIR} "${PREBUILT_DIR}/freetype-2.3.5-1")

    set(USE_MPG123 OFF)
    set(USE_AUDIERE ON)
    set(AUDIERE_INCLUDE_DIR "${PREBUILT_DIR}/audiere-1.9.4/include")
    set(AUDIERE_LIBRARY "${PREBUILT_DIR}/audiere-1.9.4/lib/audiere.lib")

    set(ENV{OPENALDIR} "${PREBUILT_DIR}/OpenAL 1.1 SDK")

    set(BULLET_ROOT "${PREBUILT_DIR}/bullet")
ELSE()
    message (STATUS "OpenMW pre-built binaries not found.  Using standard locations.")
ENDIF()

# source directory: libs

set(LIBDIR ${CMAKE_SOURCE_DIR}/libs)

set(MANGLE_VFS ${LIBDIR}/mangle/vfs/servers/ogre_vfs.cpp)
set(MANGLE_INPUT ${LIBDIR}/mangle/input/servers/ois_driver.cpp)
set(MANGLE_ALL ${MANGLE_VFS} ${MANGLE_INPUT})
source_group(libs\\mangle FILES ${MANGLE_ALL})

set(OENGINE_OGRE
  ${LIBDIR}/openengine/ogre/renderer.cpp
  ${LIBDIR}/openengine/ogre/mouselook.cpp
  ${LIBDIR}/openengine/ogre/fader.cpp
)
set(OENGINE_GUI
  ${LIBDIR}/openengine/gui/events.cpp
  ${LIBDIR}/openengine/gui/manager.cpp
)

set(OENGINE_BULLET
    ${LIBDIR}/openengine/bullet/btKinematicCharacterController.cpp
    ${LIBDIR}/openengine/bullet/btKinematicCharacterController.h
    ${LIBDIR}/openengine/bullet/BtOgre.cpp
    ${LIBDIR}/openengine/bullet/BtOgreExtras.h
    ${LIBDIR}/openengine/bullet/BtOgreGP.h
    ${LIBDIR}/openengine/bullet/BtOgrePG.h
    ${LIBDIR}/openengine/bullet/CMotionState.cpp
    ${LIBDIR}/openengine/bullet/CMotionState.h
    ${LIBDIR}/openengine/bullet/physic.cpp
    ${LIBDIR}/openengine/bullet/physic.hpp
    ${LIBDIR}/openengine/bullet/BulletShapeLoader.cpp
    ${LIBDIR}/openengine/bullet/BulletShapeLoader.h
)

# Sound setup
if (USE_AUDIERE)
    set(MANGLE_SOUND_OUTPUT
        ${LIBDIR}/mangle/sound/sources/audiere_source.cpp
        ${LIBDIR}/mangle/sound/sources/sample_reader.cpp
        ${LIBDIR}/mangle/stream/clients/audiere_file.cpp)
    find_package(Audiere REQUIRED)
    set(SOUND_INPUT_INCLUDES ${AUDIERE_INCLUDE_DIR})
    set(SOUND_INPUT_LIBRARY ${AUDIERE_LIBRARY})
    set(SOUND_DEFINE -DOPENMW_USE_AUDIERE)
endif (USE_AUDIERE)

if (USE_FFMPEG)
    set(MANGLE_SOUND_OUTPUT
        ${LIBDIR}/mangle/sound/sources/ffmpeg_source.cpp)
    find_package(FFMPEG REQUIRED)
    set(SOUND_INPUT_INCLUDES ${FFMPEG_INCLUDE_DIR})
    set(SOUND_INPUT_LIBRARY ${FFMPEG_LIBRARIES})
    set(SOUND_DEFINE -DOPENMW_USE_FFMPEG)
endif (USE_FFMPEG)

if (USE_MPG123)
    set(MANGLE_SOUND_OUTPUT
        ${LIBDIR}/mangle/sound/sources/mpg123_source.cpp
        ${LIBDIR}/mangle/sound/sources/libsndfile.cpp
        ${LIBDIR}/mangle/sound/sources/sample_reader.cpp)
    find_package(MPG123 REQUIRED)
    find_package(SNDFILE REQUIRED)
    set(SOUND_INPUT_INCLUDES ${MPG123_INCLUDE_DIR} ${SNDFILE_INCLUDE_DIR})
    set(SOUND_INPUT_LIBRARY ${MPG123_LIBRARY} ${SNDFILE_LIBRARY})
    set(SOUND_DEFINE -DOPENMW_USE_MPG123)
endif (USE_MPG123)

set(OENGINE_SOUND
  # Mangle and OEngine sound files are sort of intertwined, so put
  # them together here
  ${LIBDIR}/openengine/sound/sndmanager.cpp
  ${LIBDIR}/mangle/sound/outputs/openal_out.cpp
  ${MANGLE_SOUND_OUTPUT}
)
set(OENGINE_ALL ${OENGINE_OGRE} ${OENGINE_GUI} ${OENGINE_SOUND} ${OENGINE_BULLET})
source_group(libs\\openengine FILES ${OENGINE_ALL})

set(OPENMW_LIBS ${MANGLE_ALL} ${OENGINE_ALL})
set(OPENMW_LIBS_HEADER)

# Platform specific
if (WIN32)
    set(PLATFORM_INCLUDE_DIR "platform")
    add_definitions(-DBOOST_ALL_NO_LIB)
else (WIN32)
set(PLATFORM_INCLUDE_DIR "")
find_path (UUID_INCLUDE_DIR uuid/uuid.h)
include_directories(${UUID_INCLUDE_DIR})
endif (WIN32)
if (MSVC10)
    set(PLATFORM_INCLUDE_DIR "")
    add_definitions(-DMYGUI_DONT_REPLACE_NULLPTR)
endif()

if (APPLE)
    set(Boost_USE_STATIC_LIBS   ON)
endif (APPLE)

# Dependencies

find_package(OGRE REQUIRED)
find_package(Boost REQUIRED COMPONENTS system filesystem program_options thread)
find_package(OIS REQUIRED)
find_package(OpenAL REQUIRED)
find_package(Bullet REQUIRED)
include_directories("."
    ${OGRE_INCLUDE_DIR} ${OGRE_INCLUDE_DIR}/Ogre ${OGRE_INCLUDE_DIR}/OGRE
    ${OGRE_Terrain_INCLUDE_DIR}
    ${OIS_INCLUDE_DIR} ${Boost_INCLUDE_DIR}
    ${PLATFORM_INCLUDE_DIR}
    ${CMAKE_HOME_DIRECTORY}/extern/mygui_3.0.1/MyGUIEngine/include
    ${CMAKE_HOME_DIRECTORY}/extern/mygui_3.0.1/OgrePlatform/include
    ${OPENAL_INCLUDE_DIR}
    ${UUID_INCLUDE_DIR}
    ${LIBDIR}
)

link_directories(${Boost_LIBRARY_DIRS} ${OGRE_LIB_DIR})

if(APPLE)
    # List used Ogre plugins
    SET(USED_OGRE_PLUGINS "RenderSystem_GL"
                          "Plugin_OctreeSceneManager"
                          "Plugin_CgProgramManager"
                          "Plugin_ParticleFX")
endif(APPLE)

add_subdirectory( extern/mygui_3.0.1 )

# Make sure that certain libraries are used as static libraries
# This is in effect turns off __declspec (dllexport) for windows
# Each library will also need to be configured to build as a static lib

# MyGUI: extern/mygui_3.0.0/
add_definitions(-DMYGUI_STATIC)

# Specify build paths

if (APPLE)
	set(CMAKE_RUNTIME_OUTPUT_DIRECTORY "${APP_BUNDLE_DIR}/Contents/MacOS")
else (APPLE)
	set(CMAKE_RUNTIME_OUTPUT_DIRECTORY "${OpenMW_BINARY_DIR}")
endif (APPLE)

# Other files

configure_file(${OpenMW_SOURCE_DIR}/files/openmw.cfg.local
    "${OpenMW_BINARY_DIR}/openmw.cfg")
configure_file(${OpenMW_SOURCE_DIR}/files/openmw.cfg
    "${OpenMW_BINARY_DIR}/openmw.cfg.install")

if (WIN32)
    configure_file(${OpenMW_SOURCE_DIR}/files/plugins.cfg.win32
        "${OpenMW_BINARY_DIR}/plugins.cfg" COPYONLY)
endif (WIN32)

if (${CMAKE_SYSTEM_NAME} MATCHES "Linux")
    configure_file(${OpenMW_SOURCE_DIR}/files/plugins.cfg.linux
        "${OpenMW_BINARY_DIR}/plugins.cfg")
endif()

if (APPLE)
    configure_file(${OpenMW_SOURCE_DIR}/files/plugins.cfg.mac
        "${OpenMW_BINARY_DIR}/plugins.cfg")

    configure_file(${OpenMW_SOURCE_DIR}/files/mac/Info.plist
        "${APP_BUNDLE_DIR}/Contents/Info.plist")

    configure_file(${OpenMW_SOURCE_DIR}/files/mac/openmw.icns
        "${APP_BUNDLE_DIR}/Contents/Resources/OpenMW.icns" COPYONLY)

    # prepare plugins
<<<<<<< HEAD
    configure_file(${OGRE_PLUGIN_DIR}/RenderSystem_GL.dylib
        "${APP_BUNDLE_DIR}/Contents/Plugins/RenderSystem_GL.dylib" COPYONLY)

    configure_file(${OGRE_PLUGIN_DIR}/Plugin_OctreeSceneManager.dylib
        "${APP_BUNDLE_DIR}/Contents/Plugins/Plugin_OctreeSceneManager.dylib" COPYONLY)

    configure_file(${OGRE_PLUGIN_DIR}/Plugin_ParticleFX.dylib
        "${APP_BUNDLE_DIR}/Contents/Plugins/Plugin_ParticleFX.dylib" COPYONLY)

    # prepare components
    configure_file(${OGRE_LIB_DIR}/libOgrePaging.dylib
        "${APP_BUNDLE_DIR}/Contents/Components/libOgrePaging.dylib" COPYONLY)

    configure_file(${OGRE_LIB_DIR}/libOgreTerrain.dylib
        "${APP_BUNDLE_DIR}/Contents/Components/libOgreTerrain.dylib" COPYONLY)
        
    configure_file(${OpenMW_SOURCE_DIR}/files/openmw.cfg
        "${APP_BUNDLE_DIR}/Contents/MacOS/openmw.cfg")

=======
    foreach(plugin ${USED_OGRE_PLUGINS})
        configure_file("${OGRE_PLUGIN_DIR}/${plugin}.dylib"
                        "${APP_BUNDLE_DIR}/Contents/Plugins/${plugin}.dylib"
                        COPYONLY)
    endforeach()
>>>>>>> 2c20aeab
endif (APPLE)


# Compiler settings
if (CMAKE_COMPILER_IS_GNUCC)
    #add_definitions (-Wall -Werror)
    add_definitions (-Wall)
endif (CMAKE_COMPILER_IS_GNUCC)

if(DPKG_PROGRAM)
    SET(CMAKE_INSTALL_PREFIX "/usr")

    if(IS_DIRECTORY "${CMAKE_CURRENT_SOURCE_DIR}/.git")
        exec_program("git" ${CMAKE_CURRENT_SOURCE_DIR} ARGS "describe" OUTPUT_VARIABLE GIT_VERSION )
        STRING(REGEX REPLACE "openmw-" "" VERSION_STRING "${GIT_VERSION}")
        exec_program("git" ARGS "config --get user.name" OUTPUT_VARIABLE GIT_NAME )
        exec_program("git" ARGS "config --get user.email" OUTPUT_VARIABLE GIT_EMAIL)
        set(PACKAGE_MAINTAINER "${GIT_NAME} <${GIT_EMAIL}>")
    else()
        set(VERSION_STRING "${OPENMW_VERSION}")
        set(PACKAGE_MAINTAINER "unknown")
    endif()

    #Install icon and desktop file
    INSTALL(FILES "${OpenMW_SOURCE_DIR}/files/openmw.desktop" DESTINATION "share/applications/" PERMISSIONS OWNER_READ OWNER_WRITE GROUP_READ WORLD_READ COMPONENT "openmw")
    INSTALL(FILES "${OpenMW_SOURCE_DIR}/apps/launcher/resources/images/openmw.png" DESTINATION "share/pixmaps/" PERMISSIONS OWNER_READ OWNER_WRITE GROUP_READ WORLD_READ COMPONENT "openmw")

    #Install global configuration files
    INSTALL(FILES "${OpenMW_BINARY_DIR}/openmw.cfg.install" DESTINATION "../etc/openmw/" RENAME "openmw.cfg" PERMISSIONS OWNER_READ OWNER_WRITE GROUP_READ WORLD_READ COMPONENT "openmw")
    INSTALL(FILES "${OpenMW_BINARY_DIR}/plugins.cfg" DESTINATION "../etc/openmw/" PERMISSIONS OWNER_READ OWNER_WRITE GROUP_READ WORLD_READ COMPONENT "openmw")

    #Install resources
    INSTALL(DIRECTORY "${OpenMW_BINARY_DIR}/resources" DESTINATION "share/games/openmw/" FILE_PERMISSIONS OWNER_READ GROUP_READ WORLD_READ COMPONENT "Resources")
    INSTALL(DIRECTORY DESTINATION "share/games/openmw/data/" COMPONENT "Resources")

    SET(CPACK_GENERATOR "DEB")
    SET(CPACK_PACKAGE_NAME "openmw")
    SET(CPACK_DEBIAN_PACKAGE_HOMEPAGE "http://openmw.com")
    SET(CPACK_DEBIAN_PACKAGE_PRIORITY "optional")
    SET(CPACK_DEBIAN_PACKAGE_MAINTAINER "${PACKAGE_MAINTAINER}")
    SET(CPACK_DEBIAN_PACKAGE_DESCRIPTION "A reimplementation of The Elder Scrolls III: Morrowind
 OpenMW is a reimplementation of the Bethesda Game Studios game The Elder Scrolls III: Morrowind.
 Data files from the original game is required to run it.")
    SET(CPACK_DEBIAN_PACKAGE_NAME "openmw")
    SET(CPACK_DEBIAN_PACKAGE_VERSION "${VERSION_STRING}")
    SET(CPACK_PACKAGE_EXECUTABLES "openmw;OpenMW esmtool;Esmtool omwlauncher;OMWLauncher")
    SET(CPACK_DEBIAN_PACKAGE_DEPENDS "libogre-1.7.3 (>= 1.7.3), libbullet0 (>= 2.77),  libboost-filesystem1.46.1 (>= 1.46.1), libboost-program-options1.46.1 (>= 1.46.1), libboost-system1.46.1 (>= 1.46.1), libboost-thread1.46.1 (>= 1.46.1), libc6 (>= 2.11.2), libfreetype6 (>= 2.2.1), libgcc1 (>= 1:4.1.1), libmpg123-0 (>= 1.12.1), libois-1.3.0 (>= 1.3.0), libopenal1 (>= 1:1.12.854), libsndfile1 (>= 1.0.23), libstdc++6 (>= 4.4.5), libuuid1 (>= 2.17.2), libqtgui4 (>= 4.7.0)")

    SET(CPACK_DEBIAN_PACKAGE_SECTION "Games")

    string(TOLOWER "${CPACK_PACKAGE_NAME}" CPACK_PACKAGE_NAME_LOWERCASE)
    execute_process(
        COMMAND ${DPKG_PROGRAM} --print-architecture
        OUTPUT_VARIABLE CPACK_DEBIAN_PACKAGE_ARCHITECTURE
        OUTPUT_STRIP_TRAILING_WHITESPACE
    )
    set(CPACK_PACKAGE_FILE_NAME "${CPACK_PACKAGE_NAME_LOWERCASE}_${CPACK_DEBIAN_PACKAGE_VERSION}_${CPACK_DEBIAN_PACKAGE_ARCHITECTURE}")


    include(CPack)
endif(DPKG_PROGRAM)

if(WIN32)
    FILE(GLOB files "${OpenMW_BINARY_DIR}/Release/*.*")
    INSTALL(FILES ${files} DESTINATION ".")
    INSTALL(FILES "${OpenMW_BINARY_DIR}/openmw.cfg.install" DESTINATION "." RENAME "openmw.cfg")
    INSTALL(FILES "${OpenMW_BINARY_DIR}/launcher.cfg" "${OpenMW_BINARY_DIR}/launcher.qss" DESTINATION ".")
    INSTALL(DIRECTORY "${OpenMW_BINARY_DIR}/resources" DESTINATION ".")

    SET(CPACK_GENERATOR "NSIS")
    SET(CPACK_PACKAGE_NAME "OpenMW")
    SET(CPACK_PACKAGE_VENDOR "OpenMW.org")
    SET(CPACK_PACKAGE_VERSION ${OPENMW_VERSION})
    SET(CPACK_PACKAGE_VERSION_MAJOR ${OPENMW_VERSION_MAJOR})
    SET(CPACK_PACKAGE_VERSION_MINOR ${OPENMW_VERSION_MINO})
    SET(CPACK_PACKAGE_VERSION_PATCH ${OPENMW_VERSION_RELEASE})
    SET(CPACK_PACKAGE_EXECUTABLES "openmw;OpenMW;esmtool;Esmtool;omwlauncher;OpenMW Launcher")
    SET(CPACK_PACKAGE_DESCRIPTION_FILE "${OpenMW_SOURCE_DIR}/readme.txt")
    SET(CPACK_RESOURCE_FILE_LICENSE "${OpenMW_SOURCE_DIR}/GPL3.txt")
    SET(CPACK_NSIS_EXECUTABLES_DIRECTORY ".")
    SET(CPACK_NSIS_DISPLAY_NAME "OpenMW")
    SET(CPACK_NSIS_HELP_LINK "http:\\\\\\\\www.openmw.org")
    SET(CPACK_NSIS_URL_INFO_ABOUT "http:\\\\\\\\www.openmw.org")
    SET(CPACK_NSIS_INSTALLED_ICON_NAME "omwlauncher.exe")

    SET(VCREDIST "${OpenMW_BINARY_DIR}/vcredist_x86.exe")
    if(EXISTS ${VCREDIST})
        INSTALL(FILES ${VCREDIST} DESTINATION "redist")
        SET(CPACK_NSIS_EXTRA_INSTALL_COMMANDS "ExecWait '\\\"$INSTDIR\\\\redist\\\\vcredist_x86.exe\\\" /q'" )
    endif(EXISTS ${VCREDIST})

    SET(OALREDIST "${OpenMW_BINARY_DIR}/oalinst.exe")
    if(EXISTS ${OALREDIST})
        INSTALL(FILES ${OALREDIST} DESTINATION "redist")
        SET(CPACK_NSIS_EXTRA_INSTALL_COMMANDS "${CPACK_NSIS_EXTRA_INSTALL_COMMANDS}
            ExecWait '\\\"$INSTDIR\\\\redist\\\\oalinst.exe\\\" /s'" )
    endif(EXISTS ${OALREDIST})

    include(CPack)
endif(WIN32)

# Components
add_subdirectory (components)

# Apps and tools
add_subdirectory( apps/openmw )

option(BUILD_ESMTOOL "build ESM inspector" ON)
if (BUILD_ESMTOOL)
  add_subdirectory( apps/esmtool )
endif()

option(BUILD_LAUNCHER "build Launcher inspector" ON)
if (BUILD_LAUNCHER)
   add_subdirectory( apps/launcher )
endif()

if (WIN32)
  if (MSVC)
    if (USE_DEBUG_CONSOLE)
      set_target_properties(openmw PROPERTIES LINK_FLAGS_DEBUG "/SUBSYSTEM:CONSOLE")
      set_target_properties(openmw PROPERTIES LINK_FLAGS_RELWITHDEBINFO "/SUBSYSTEM:CONSOLE")
      set_target_properties(openmw PROPERTIES COMPILE_DEFINITIONS_DEBUG "_CONSOLE")
    else()
      # Turn off debug console, debug output will be written to visual studio output instead
      set_target_properties(openmw PROPERTIES LINK_FLAGS_DEBUG "/SUBSYSTEM:WINDOWS")
      set_target_properties(openmw PROPERTIES LINK_FLAGS_RELWITHDEBINFO "/SUBSYSTEM:WINDOWS")
    endif()

    # Release builds use the debug console
    set_target_properties(openmw PROPERTIES LINK_FLAGS_RELEASE "/SUBSYSTEM:CONSOLE")
    set_target_properties(openmw PROPERTIES COMPILE_DEFINITIONS_RELEASE "_CONSOLE")
    set_target_properties(openmw PROPERTIES LINK_FLAGS_MINSIZEREL "/SUBSYSTEM:CONSOLE")
  endif(MSVC)

  # Same for MinGW
  if (MINGW)
    if (USE_DEBUG_CONSOLE)
      set_target_properties(openmw PROPERTIES LINK_FLAGS_DEBUG "-Wl,-subsystem,console")
      set_target_properties(openmw PROPERTIES LINK_FLAGS_RELWITHDEBINFO "-Wl,-subsystem,console")
      set_target_properties(openmw PROPERTIES COMPILE_DEFINITIONS_DEBUG "_CONSOLE")
    else(USE_DEBUG_CONSOLE)
      set_target_properties(openmw PROPERTIES LINK_FLAGS_DEBUG "-Wl,-subsystem,windows")
      set_target_properties(openmw PROPERTIES LINK_FLAGS_RELWITHDEBINFO "-Wl,-subsystem,windows")
    endif(USE_DEBUG_CONSOLE)

    set_target_properties(openmw PROPERTIES LINK_FLAGS_RELEASE "-Wl,-subsystem,console")
    set_target_properties(openmw PROPERTIES LINK_FLAGS_MINSIZEREL "-Wl,-subsystem,console")
    set_target_properties(openmw PROPERTIES COMPILE_DEFINITIONS_RELEASE "_CONSOLE")
  endif(MINGW)

  # TODO: At some point release builds should not use the console but rather write to a log file
  #set_target_properties(openmw PROPERTIES LINK_FLAGS_RELEASE "/SUBSYSTEM:WINDOWS")
  #set_target_properties(openmw PROPERTIES LINK_FLAGS_MINSIZEREL "/SUBSYSTEM:WINDOWS")
endif()

# Apple bundling
if (APPLE)
    set(INSTALL_SUBDIR OpenMW)

    #install(FILES ${MISC_FILES} DESTINATION ../MacOS)
    #install(DIRECTORY "${APP_BUNDLE_DIR}/Contents/Plugins" DESTINATION ..)
    #install(DIRECTORY "${APP_BUNDLE_DIR}/Contents/Resources/resources" DESTINATION ../Resources)
    install(DIRECTORY "${APP_BUNDLE_DIR}" USE_SOURCE_PERMISSIONS DESTINATION "${INSTALL_SUBDIR}" COMPONENT Runtime)
    install(DIRECTORY "${OpenMW_BINARY_DIR}/resources" DESTINATION "${INSTALL_SUBDIR}" COMPONENT Runtime)
    install(FILES "${OpenMW_BINARY_DIR}/openmw.cfg.install" RENAME "openmw.cfg" DESTINATION "${INSTALL_SUBDIR}" COMPONENT Runtime)

    install(FILES "${OpenMW_BINARY_DIR}/plugins.cfg" DESTINATION "${INSTALL_SUBDIR}" COMPONENT Runtime)
    install(FILES "${OpenMW_BINARY_DIR}/launcher.qss" DESTINATION "${INSTALL_SUBDIR}" COMPONENT Runtime)
    set(CPACK_GENERATOR "DragNDrop")
    # set(CPACK_BUNDLE_PLIST "${CMAKE_SOURCE_DIR}/files/mac/Info.plist")
    # set(CPACK_BUNDLE_ICON  "${CMAKE_SOURCE_DIR}/files/mac/openmw.icns")
    # set(CPACK_BUNDLE_NAME "OpenMW")
    set(CPACK_PACKAGE_VERSION ${OPENMW_VERSION})
    set(CPACK_PACKAGE_VERSION_MAJOR ${OPENMW_VERSION_MAJOR})
    set(CPACK_PACKAGE_VERSION_MINOR ${OPENMW_VERSION_MINO})
    set(CPACK_PACKAGE_VERSION_PATCH ${OPENMW_VERSION_RELEASE})

    set(APPS "\${CMAKE_INSTALL_PREFIX}/${INSTALL_SUBDIR}/${APP_BUNDLE_NAME}")
    set(PLUGINS "")

    # Scan Plugins dir for *.dylibs
    file(GLOB ALL_PLUGINS "${APP_BUNDLE_DIR}/Contents/Plugins/*.dylib")

    foreach(PLUGIN ${ALL_PLUGINS})
        get_filename_component(PLUGIN_FILENAME ${PLUGIN} NAME)
        set(PLUGINS ${PLUGINS} "\${CMAKE_INSTALL_PREFIX}/${INSTALL_SUBDIR}/${APP_BUNDLE_NAME}/Contents/Plugins/${PLUGIN_FILENAME}")
    endforeach()

    #For now, search unresolved dependencies only in default system paths, so if you put unresolveable (i.e. with @executable_path in id name) lib or framework somewhere else, it would fail
    set(DIRS "")

    # Overriding item resolving during installation, it needed if
    # some library already has be "fixed up", i.e. its id name contains @executable_path,
    # but library is not embedded in bundle. For example, it's Ogre.framework from Ogre SDK.
    # Current implementation of GetPrerequsities/BundleUtilities doesn't handle that case.
    # 
    # Current limitations:
    #   1. Handles only frameworks, not simple libs
    INSTALL(CODE "
        set(CMAKE_FIND_LIBRARY_PREFIXES ${CMAKE_FIND_LIBRARY_PREFIXES})
        set(CMAKE_FIND_LIBRARY_SUFFIXES ${CMAKE_FIND_LIBRARY_SUFFIXES})
        set(CMAKE_SYSTEM_FRAMEWORK_PATH ${CMAKE_SYSTEM_FRAMEWORK_PATH})

        set(OPENMW_RESOLVED_ITEMS \"\")

        function(gp_resolve_item_override context item exepath dirs resolved_item_var resolved_var)
            if(item MATCHES \"@executable_path\" AND NOT \${\${resolved_var}})
                if (item MATCHES \"Frameworks\") # if it is a framework
                    # get last segment of path
                    get_filename_component(fname \"\${item}\" NAME_WE)
                    find_library(ri NAMES \${fname} PATHS \${exepath} \${dirs} /Library/Frameworks)
                    if (ri)
                        message(STATUS \"found \${ri} for \${item}\")
                        string(REGEX REPLACE \"^.*/Frameworks/.*\\\\.framework\" \"\" item_part \${item})
                        set(ri \"\${ri}\${item_part}\")
                        set(\${resolved_item_var} \${ri} PARENT_SCOPE)
                        set(\${resolved_var} 1 PARENT_SCOPE)
                        set(OPENMW_RESOLVED_ITEMS \${_OPENMW_RESOLVED_ITEMS} \${ri})
                    endif()
                else()
                    # code path for standard (non-framework) libs (ogre & qt pugins)
                endif()
            endif()
        endfunction(gp_resolve_item_override)

        cmake_policy(SET CMP0009 OLD)
        set(BU_CHMOD_BUNDLE_ITEMS ON)
        include(BundleUtilities)
        fixup_bundle(\"${APPS}\" \"${PLUGINS}\" \"${DIRS}\")
        " COMPONENT Runtime)

include(CPack)

set(CMAKE_EXE_LINKER_FLAGS "-arch i386")
set(CMAKE_CXX_FLAGS "-arch i386")

endif (APPLE)<|MERGE_RESOLUTION|>--- conflicted
+++ resolved
@@ -255,34 +255,11 @@
     configure_file(${OpenMW_SOURCE_DIR}/files/mac/openmw.icns
         "${APP_BUNDLE_DIR}/Contents/Resources/OpenMW.icns" COPYONLY)
 
-    # prepare plugins
-<<<<<<< HEAD
-    configure_file(${OGRE_PLUGIN_DIR}/RenderSystem_GL.dylib
-        "${APP_BUNDLE_DIR}/Contents/Plugins/RenderSystem_GL.dylib" COPYONLY)
-
-    configure_file(${OGRE_PLUGIN_DIR}/Plugin_OctreeSceneManager.dylib
-        "${APP_BUNDLE_DIR}/Contents/Plugins/Plugin_OctreeSceneManager.dylib" COPYONLY)
-
-    configure_file(${OGRE_PLUGIN_DIR}/Plugin_ParticleFX.dylib
-        "${APP_BUNDLE_DIR}/Contents/Plugins/Plugin_ParticleFX.dylib" COPYONLY)
-
-    # prepare components
-    configure_file(${OGRE_LIB_DIR}/libOgrePaging.dylib
-        "${APP_BUNDLE_DIR}/Contents/Components/libOgrePaging.dylib" COPYONLY)
-
-    configure_file(${OGRE_LIB_DIR}/libOgreTerrain.dylib
-        "${APP_BUNDLE_DIR}/Contents/Components/libOgreTerrain.dylib" COPYONLY)
-        
-    configure_file(${OpenMW_SOURCE_DIR}/files/openmw.cfg
-        "${APP_BUNDLE_DIR}/Contents/MacOS/openmw.cfg")
-
-=======
     foreach(plugin ${USED_OGRE_PLUGINS})
         configure_file("${OGRE_PLUGIN_DIR}/${plugin}.dylib"
                         "${APP_BUNDLE_DIR}/Contents/Plugins/${plugin}.dylib"
                         COPYONLY)
     endforeach()
->>>>>>> 2c20aeab
 endif (APPLE)
 
 
