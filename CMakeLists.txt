--- conflicted
+++ resolved
@@ -31,12 +31,9 @@
 option(BUILD_ESMTOOL "build ESM inspector" ON)
 option(BUILD_LAUNCHER "build Launcher" ON)
 option(BUILD_MWINIIMPORTER "build MWiniImporter" ON)
-<<<<<<< HEAD
 option(BUILD_OPENCS "build OpenMW Construction Set" ON)
-=======
 option(BUILD_WITH_CODE_COVERAGE "Enable code coverage with gconv" OFF)
 option(BUILD_UNITTESTS "Enable Unittests with Google C++ Unittest ang GMock frameworks" OFF)
->>>>>>> 9ff4f5e6
 
 # Sound source selection
 option(USE_FFMPEG "use ffmpeg for sound" OFF)
@@ -465,14 +462,13 @@
    add_subdirectory( apps/mwiniimporter )
 endif()
 
-<<<<<<< HEAD
 if (BUILD_OPENCS)
    add_subdirectory( apps/opencs )
-=======
+endif()
+
 # UnitTests
 if (BUILD_UNITTESTS)
   add_subdirectory( apps/openmw_test_suite )
->>>>>>> 9ff4f5e6
 endif()
 
 if (WIN32)
