set(LAUNCHER
    datafilespage.cpp
    graphicspage.cpp
    lineedit.cpp
    main.cpp
    maindialog.cpp
    naturalsort.cpp
    playpage.cpp
    pluginsmodel.cpp
    pluginsview.cpp

    launcher.rc
)

set(LAUNCHER_HEADER
    combobox.hpp
    datafilespage.hpp
    graphicspage.hpp
    lineedit.hpp
    maindialog.hpp
    naturalsort.hpp
    playpage.hpp
    pluginsmodel.hpp
    pluginsview.hpp
)

# Headers that must be pre-processed
set(LAUNCHER_HEADER_MOC
    combobox.hpp
    datafilespage.hpp
    graphicspage.hpp
    lineedit.hpp
    maindialog.hpp
    playpage.hpp
    pluginsmodel.hpp
    pluginsview.hpp
)

source_group(launcher FILES ${LAUNCHER} ${LAUNCHER_HEADER} ${LAUNCHER_HEADER_MOC})

find_package(Qt4 REQUIRED)
set(QT_USE_QTGUI 1)

if (NOT APPLE) # this dependency can be completely removed, but now it only tested on OS X
    find_package(PNG REQUIRED)
    include_directories(${PNG_INCLUDE_DIR})
endif()

QT4_ADD_RESOURCES(RCC_SRCS resources.qrc)
QT4_WRAP_CPP(MOC_SRCS ${LAUNCHER_HEADER_MOC})

include(${QT_USE_FILE})

# Main executable
add_executable(omwlauncher
    ${LAUNCHER}
    ${RCC_SRCS}
    ${MOC_SRCS}
)

target_link_libraries(omwlauncher
    ${Boost_LIBRARIES}
    ${OGRE_LIBRARIES}
    ${QT_LIBRARIES}
    ${PNG_LIBRARY}
    components
)

if(DPKG_PROGRAM)
    INSTALL(TARGETS omwlauncher RUNTIME DESTINATION games COMPONENT omwlauncher)
endif()

if (APPLE)
    configure_file(${CMAKE_SOURCE_DIR}/files/launcher.qss
<<<<<<< HEAD
        "${APP_BUNDLE_DIR}/resources/../launcher.qss")
    configure_file(${CMAKE_SOURCE_DIR}/files/launcher.qss
=======
        "${APP_BUNDLE_DIR}/../launcher.qss")
    configure_file(${CMAKE_SOURCE_DIR}/files/launcher.cfg
>>>>>>> e992a756
        "${APP_BUNDLE_DIR}/../launcher.cfg")
else()
    configure_file(${CMAKE_SOURCE_DIR}/files/launcher.qss
        "${CMAKE_RUNTIME_OUTPUT_DIRECTORY}/resources/launcher.qss")
<<<<<<< HEAD
=======

    # Fallback in case getGlobalDataPath does not point to resources
    configure_file(${CMAKE_SOURCE_DIR}/files/launcher.qss
        "${CMAKE_RUNTIME_OUTPUT_DIRECTORY}/launcher.qss")
>>>>>>> e992a756

    configure_file(${CMAKE_SOURCE_DIR}/files/launcher.cfg
        "${CMAKE_RUNTIME_OUTPUT_DIRECTORY}launcher.cfg")
endif()<|MERGE_RESOLUTION|>--- conflicted
+++ resolved
@@ -72,24 +72,16 @@
 
 if (APPLE)
     configure_file(${CMAKE_SOURCE_DIR}/files/launcher.qss
-<<<<<<< HEAD
-        "${APP_BUNDLE_DIR}/resources/../launcher.qss")
-    configure_file(${CMAKE_SOURCE_DIR}/files/launcher.qss
-=======
         "${APP_BUNDLE_DIR}/../launcher.qss")
     configure_file(${CMAKE_SOURCE_DIR}/files/launcher.cfg
->>>>>>> e992a756
         "${APP_BUNDLE_DIR}/../launcher.cfg")
 else()
     configure_file(${CMAKE_SOURCE_DIR}/files/launcher.qss
         "${CMAKE_RUNTIME_OUTPUT_DIRECTORY}/resources/launcher.qss")
-<<<<<<< HEAD
-=======
 
     # Fallback in case getGlobalDataPath does not point to resources
     configure_file(${CMAKE_SOURCE_DIR}/files/launcher.qss
         "${CMAKE_RUNTIME_OUTPUT_DIRECTORY}/launcher.qss")
->>>>>>> e992a756
 
     configure_file(${CMAKE_SOURCE_DIR}/files/launcher.cfg
         "${CMAKE_RUNTIME_OUTPUT_DIRECTORY}launcher.cfg")
