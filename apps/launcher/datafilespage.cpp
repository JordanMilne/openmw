--- conflicted
+++ resolved
@@ -187,14 +187,16 @@
 
     // Put the paths in a boost::filesystem vector to use with Files::Collections
     Files::PathContainer dataDirs(variables["data"].as<Files::PathContainer>());
-<<<<<<< HEAD
     mDataDirs = dataDirs;
 
-    std::string local = variables["data-local"].as<std::string>();
-    if (!local.empty()) {
-        mDataLocal.push_back(Files::PathContainer::value_type(local));
-        dataDirs.push_back(Files::PathContainer::value_type(local));
-    }
+//     std::string local = variables["data-local"].as<std::string>();
+//     if (!local.empty()) {
+//         mDataLocal.push_back(Files::PathContainer::value_type(local));
+//         dataDirs.push_back(Files::PathContainer::value_type(local));
+//     }
+
+    if (dataDirs.size()>1)
+        dataDirs.resize (1);
 
     mCfgMgr.processPaths(dataDirs);
 
@@ -228,21 +230,11 @@
             break;
         }
     }
-=======
-
-//    std::string local(variables["data-local"].as<std::string>());
-//    if (!local.empty())
-//    {
-//        dataDirs.push_back(Files::PathContainer::value_type(local));
-//    }
-
-    if (dataDirs.size()>1)
-        dataDirs.resize (1);
->>>>>>> e992a756
 
     // Check if cancel was clicked because we can't exit from while loop
     if (dataDirs.empty()) {
         QApplication::exit(1);
+        return;
     }
 
     // Create a file collection for the dataDirs
@@ -1038,21 +1030,6 @@
 {
     // Don't overwrite the config if no masters are found
     if (mMastersWidget->rowCount() < 1) {
-<<<<<<< HEAD
-        return;
-    }
-
-    // Open the OpenMW config as a QFile
-    QFile file(QString::fromStdString((mCfgMgr.getUserPath()/"openmw.cfg").string()));
-=======
-        return;
-    }
-
-    if (profile.isEmpty()) {
-        profile = mProfilesComboBox->currentText();
-    }
-
-    if (profile.isEmpty()) {
         return;
     }
 
@@ -1066,7 +1043,6 @@
 
     // Open the config as a QFile
     file.setFileName(config);
->>>>>>> e992a756
 
     if (!file.open(QIODevice::ReadWrite | QIODevice::Text)) {
         // File cannot be opened or created
@@ -1196,8 +1172,4 @@
     mLauncherConfig->endGroup();
     mLauncherConfig->endGroup();
     mLauncherConfig->sync();
-<<<<<<< HEAD
-
-=======
->>>>>>> e992a756
 }