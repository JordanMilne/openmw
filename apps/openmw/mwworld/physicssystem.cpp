#include <stdexcept>

#include "physicssystem.hpp"
#include "../mwworld/ptr.hpp"
#include "../mwworld/world.hpp" // FIXME
#include <components/nifbullet/bullet_nif_loader.hpp>

#include "OgreRoot.h"
#include "OgreRenderWindow.h"
#include "OgreSceneManager.h"
#include "OgreViewport.h"
#include "OgreCamera.h"
#include "OgreTextureManager.h"



using namespace Ogre;
namespace MWWorld
{

    PhysicsSystem::PhysicsSystem(OEngine::Render::OgreRenderer &_rend) :
        mRender(_rend), mEngine(0), mFreeFly (true)
    {
<<<<<<< HEAD
		playerphysics = new playerMove;
        // Create physics. shapeLoader is deleted by the physic engine
        NifBullet::ManualBulletShapeLoader* shapeLoader = new NifBullet::ManualBulletShapeLoader();
        mEngine = new OEngine::Physic::PhysicEngine(shapeLoader);
		playerphysics->mEngine = mEngine;
=======
		
        playerphysics = new playerMove;
        // Create physics. shapeLoader is deleted by the physic engine
        NifBullet::ManualBulletShapeLoader* shapeLoader = new NifBullet::ManualBulletShapeLoader();
        mEngine = new OEngine::Physic::PhysicEngine(shapeLoader);
        playerphysics->mEngine = mEngine;
		
>>>>>>> 4d07ae7f
    }

    PhysicsSystem::~PhysicsSystem()
    {
        delete mEngine;
    
    }
    OEngine::Physic::PhysicEngine* PhysicsSystem::getEngine()
    {
        return mEngine;
    }
    
	std::pair<std::string, float> PhysicsSystem::getFacedHandle (MWWorld::World& world)
	{
		std::string handle = "";

        //get a ray pointing to the center of the viewport
        Ray centerRay = mRender.getCamera()->getCameraToViewportRay(
        mRender.getViewport()->getWidth()/2,
        mRender.getViewport()->getHeight()/2);
        //let's avoid the capsule shape of the player.
        centerRay.setOrigin(centerRay.getOrigin() + 20*centerRay.getDirection());
        btVector3 from(centerRay.getOrigin().x,-centerRay.getOrigin().z,centerRay.getOrigin().y);
        btVector3 to(centerRay.getPoint(500).x,-centerRay.getPoint(500).z,centerRay.getPoint(500).y);

        return mEngine->rayTest(from,to);
    }

    std::vector < std::pair <float, std::string> > PhysicsSystem::getFacedObjects ()
    {
        //get a ray pointing to the center of the viewport
        Ray centerRay = mRender.getCamera()->getCameraToViewportRay(
        mRender.getViewport()->getWidth()/2,
        mRender.getViewport()->getHeight()/2);
        btVector3 from(centerRay.getOrigin().x,-centerRay.getOrigin().z,centerRay.getOrigin().y);
        btVector3 to(centerRay.getPoint(500).x,-centerRay.getPoint(500).z,centerRay.getPoint(500).y);

        return mEngine->rayTest2(from,to);
    }
    void PhysicsSystem::setCurrentWater(bool hasWater, int waterHeight){
        playerphysics->hasWater = hasWater;
        if(hasWater){
            playerphysics->waterHeight = waterHeight;
        }
        
    }

    btVector3 PhysicsSystem::getRayPoint(float extent)
    {
        //get a ray pointing to the center of the viewport
        Ray centerRay = mRender.getCamera()->getCameraToViewportRay(
        mRender.getViewport()->getWidth()/2,
        mRender.getViewport()->getHeight()/2);
        btVector3 result(centerRay.getPoint(500*extent).x,-centerRay.getPoint(500*extent).z,centerRay.getPoint(500*extent).y);
        return result;
    }
    
    bool PhysicsSystem::castRay(const Vector3& from, const Vector3& to)
    {
        btVector3 _from, _to;
        _from = btVector3(from.x, from.y, from.z);
        _to = btVector3(to.x, to.y, to.z);
        
        std::pair<std::string, float> result = mEngine->rayTest(_from, _to);
        
        return !(result.first == "");
    }


    std::vector< std::pair<std::string, Ogre::Vector3> > PhysicsSystem::doPhysics (float duration,
        const std::vector<std::pair<std::string, Ogre::Vector3> >& actors)
    {
        //set the DebugRenderingMode. To disable it,set it to 0
        //eng->setDebugRenderingMode(1);
		
		
        //set the walkdirection to 0 (no movement) for every actor)
        for(std::map<std::string,OEngine::Physic::PhysicActor*>::iterator it = mEngine->PhysicActorMap.begin(); it != mEngine->PhysicActorMap.end();it++)
        {
            OEngine::Physic::PhysicActor* act = it->second;
            act->setWalkDirection(btVector3(0,0,0));
        }
		playerMove::playercmd& pm_ref = playerphysics->cmd;
<<<<<<< HEAD
		
		pm_ref.rightmove = 0;
		pm_ref.forwardmove = 0;
		pm_ref.upmove = 0;
=======

        pm_ref.rightmove = 0;
        pm_ref.forwardmove = 0;
        pm_ref.upmove = 0;
		
		
>>>>>>> 4d07ae7f
		//playerphysics->ps.move_type = PM_NOCLIP;
        for (std::vector<std::pair<std::string, Ogre::Vector3> >::const_iterator iter (actors.begin());
            iter!=actors.end(); ++iter)
        {
            OEngine::Physic::PhysicActor* act = mEngine->getCharacter(iter->first);
			//if(iter->first == "player")
			//	std::cout << "This is player\n";
            //dirty stuff to get the camera orientation. Must be changed!

            Ogre::SceneNode *sceneNode = mRender.getScene()->getSceneNode (iter->first);
            Ogre::Vector3 dir;
            Ogre::Node* yawNode = sceneNode->getChildIterator().getNext();
            Ogre::Node* pitchNode = yawNode->getChildIterator().getNext();
			Ogre::Quaternion yawQuat = yawNode->getOrientation();
                Ogre::Quaternion pitchQuat = pitchNode->getOrientation();
				Ogre::Quaternion both = yawQuat * pitchQuat;
				
<<<<<<< HEAD
				playerphysics->ps.viewangles.x = 0;
				playerphysics->ps.viewangles.z = 0;
			playerphysics->ps.viewangles.y = both.getYaw().valueDegrees() *-1 + 90;
				//playerphysics->ps.viewangles.z = both.getPitch().valueDegrees();
=======
				playerphysics->ps.viewangles.x = pitchQuat.getPitch().valueDegrees();
				playerphysics->ps.viewangles.z = 0;
			playerphysics->ps.viewangles.y = yawQuat.getYaw().valueDegrees() *-1 + 90;

				
>>>>>>> 4d07ae7f
				
			
            if(mFreeFly)
            {
                
                Ogre::Vector3 dir1(iter->second.x,iter->second.z,-iter->second.y);
<<<<<<< HEAD
				pm_ref.rightmove = -dir1.x;
				pm_ref.forwardmove = dir1.z;
				pm_ref.upmove = dir1.y;
=======

				pm_ref.rightmove = -dir1.x;
				pm_ref.forwardmove = dir1.z;
				pm_ref.upmove = dir1.y;

>>>>>>> 4d07ae7f
				
				
				//std::cout << "Current angle" << yawQuat.getYaw().valueDegrees() - 90<< "\n";
				//playerphysics->ps.viewangles.x = pitchQuat.getPitch().valueDegrees();
				//std::cout << "Pitch: " << yawQuat.getPitch() << "Yaw:" << yawQuat.getYaw() << "Roll: " << yawQuat.getRoll() << "\n";
                dir = 0.07*(yawQuat*pitchQuat*dir1);
            }
            else
            {
				
                Ogre::Quaternion quat = yawNode->getOrientation();
                Ogre::Vector3 dir1(iter->second.x,iter->second.z,-iter->second.y);
				
				pm_ref.rightmove = -dir1.x;
				pm_ref.forwardmove = dir1.z;
				pm_ref.upmove = dir1.y;
				
				
				
                dir = 0.025*(quat*dir1);
            }
<<<<<<< HEAD
			Pmove(playerphysics);
=======
			
>>>>>>> 4d07ae7f

            //set the walk direction
            act->setWalkDirection(btVector3(dir.x,-dir.z,dir.y));
        }
        mEngine->stepSimulation(duration);
		Pmove(playerphysics);
<<<<<<< HEAD
=======

		
>>>>>>> 4d07ae7f
        std::vector< std::pair<std::string, Ogre::Vector3> > response;
        for(std::map<std::string,OEngine::Physic::PhysicActor*>::iterator it = mEngine->PhysicActorMap.begin(); it != mEngine->PhysicActorMap.end();it++)
        {
            btVector3 newPos = it->second->getPosition();
			
            Ogre::Vector3 coord(newPos.x(), newPos.y(), newPos.z());
			if(it->first == "player"){
				
				coord = playerphysics->ps.origin;
				//std::cout << "ZCoord: " << coord.z << "\n";
				//std::cout << "Coord" << coord << "\n";
				//coord = Ogre::Vector3(coord.x, coord.z, coord.y);   //x, z, -y
				
			}
<<<<<<< HEAD
=======

			
>>>>>>> 4d07ae7f
            response.push_back(std::pair<std::string, Ogre::Vector3>(it->first, coord));
        }
		
        return response;
    }
<<<<<<< HEAD

    void PhysicsSystem::addHeightField (float* heights,
                int x, int y, float yoffset,
                float triSize, float sqrtVerts)
    {
        mEngine->addHeightField(heights, x, y, yoffset, triSize, sqrtVerts);
    }

    void PhysicsSystem::removeHeightField (int x, int y)
    {
        mEngine->removeHeightField(x, y);
    }

=======
>>>>>>> 4d07ae7f
    void PhysicsSystem::addObject (const std::string& handle, const std::string& mesh,
        const Ogre::Quaternion& rotation, float scale, const Ogre::Vector3& position)
    {
        OEngine::Physic::RigidBody* body = mEngine->createRigidBody(mesh,handle,scale);
        mEngine->addRigidBody(body);
        btTransform tr;
        tr.setOrigin(btVector3(position.x,position.y,position.z));
        tr.setRotation(btQuaternion(rotation.x,rotation.y,rotation.z,rotation.w));
        body->setWorldTransform(tr);
    }

    void PhysicsSystem::addActor (const std::string& handle, const std::string& mesh,
        const Ogre::Vector3& position)
    {
        //TODO:optimize this. Searching the std::map isn't very efficient i think.
        mEngine->addCharacter(handle);
        OEngine::Physic::PhysicActor* act = mEngine->getCharacter(handle);
        act->setPosition(btVector3(position.x,position.y,position.z));
    }

    void PhysicsSystem::removeObject (const std::string& handle)
    {
        //TODO:check if actor???
        mEngine->removeCharacter(handle);
        mEngine->removeRigidBody(handle);
        mEngine->deleteRigidBody(handle);
    }

    void PhysicsSystem::moveObject (const std::string& handle, const Ogre::Vector3& position)
    {
        if (OEngine::Physic::RigidBody* body = mEngine->getRigidBody(handle))
        {
            // TODO very dirty hack to avoid crash during setup -> needs cleaning up to allow
            // start positions others than 0, 0, 0
            btTransform tr = body->getWorldTransform();
            tr.setOrigin(btVector3(position.x,position.y,position.z));
            body->setWorldTransform(tr);
        }
        if (OEngine::Physic::PhysicActor* act = mEngine->getCharacter(handle))
        {
            // TODO very dirty hack to avoid crash during setup -> needs cleaning up to allow
            // start positions others than 0, 0, 0
            act->setPosition(btVector3(position.x,position.y,position.z));
        }
    }

    void PhysicsSystem::rotateObject (const std::string& handle, const Ogre::Quaternion& rotation)
    {
         if (OEngine::Physic::PhysicActor* act = mEngine->getCharacter(handle))
        {
            // TODO very dirty hack to avoid crash during setup -> needs cleaning up to allow
            // start positions others than 0, 0, 0
            act->setRotation(btQuaternion(rotation.x, rotation.y, rotation.z, rotation.w));
        }
    }

    void PhysicsSystem::scaleObject (const std::string& handle, float scale)
    {

    }

    bool PhysicsSystem::toggleCollisionMode()
    {
		if(playerphysics->ps.move_type==PM_NOCLIP)
			playerphysics->ps.move_type=PM_NORMAL;
<<<<<<< HEAD
=======

>>>>>>> 4d07ae7f
		else
			playerphysics->ps.move_type=PM_NOCLIP;
        for(std::map<std::string,OEngine::Physic::PhysicActor*>::iterator it = mEngine->PhysicActorMap.begin(); it != mEngine->PhysicActorMap.end();it++)
        {
            if (it->first=="player")
            {
                OEngine::Physic::PhysicActor* act = it->second;

                bool cmode = act->getCollisionMode();
                if(cmode)
                {
                    act->enableCollisions(false);
                    act->setGravity(0.);
                    act->setVerticalVelocity(0);
                    mFreeFly = true;
                    return false;
                }
                else
                {
                    mFreeFly = false;
                    act->enableCollisions(true);
                    act->setGravity(4.);
                    act->setVerticalVelocity(0);
                    return true;
                }
            }
        }

        throw std::logic_error ("can't find player");
    }

     void PhysicsSystem::insertObjectPhysics(const MWWorld::Ptr& ptr, const std::string model){
		 
           Ogre::SceneNode* node = ptr.getRefData().getBaseNode();
		   Ogre::Vector3 objPos = node->getPosition();

         addObject (node->getName(), model, node->getOrientation(),
            node->getScale().x, node->getPosition());
     }

     void PhysicsSystem::insertActorPhysics(const MWWorld::Ptr& ptr, const std::string model){
           Ogre::SceneNode* node = ptr.getRefData().getBaseNode();
            // std::cout << "Adding node with name" << node->getName();
         addActor (node->getName(), model, node->getPosition());
     }

}<|MERGE_RESOLUTION|>--- conflicted
+++ resolved
@@ -21,13 +21,6 @@
     PhysicsSystem::PhysicsSystem(OEngine::Render::OgreRenderer &_rend) :
         mRender(_rend), mEngine(0), mFreeFly (true)
     {
-<<<<<<< HEAD
-		playerphysics = new playerMove;
-        // Create physics. shapeLoader is deleted by the physic engine
-        NifBullet::ManualBulletShapeLoader* shapeLoader = new NifBullet::ManualBulletShapeLoader();
-        mEngine = new OEngine::Physic::PhysicEngine(shapeLoader);
-		playerphysics->mEngine = mEngine;
-=======
 		
         playerphysics = new playerMove;
         // Create physics. shapeLoader is deleted by the physic engine
@@ -35,7 +28,6 @@
         mEngine = new OEngine::Physic::PhysicEngine(shapeLoader);
         playerphysics->mEngine = mEngine;
 		
->>>>>>> 4d07ae7f
     }
 
     PhysicsSystem::~PhysicsSystem()
@@ -119,19 +111,12 @@
             act->setWalkDirection(btVector3(0,0,0));
         }
 		playerMove::playercmd& pm_ref = playerphysics->cmd;
-<<<<<<< HEAD
-		
-		pm_ref.rightmove = 0;
-		pm_ref.forwardmove = 0;
-		pm_ref.upmove = 0;
-=======
 
         pm_ref.rightmove = 0;
         pm_ref.forwardmove = 0;
         pm_ref.upmove = 0;
 		
 		
->>>>>>> 4d07ae7f
 		//playerphysics->ps.move_type = PM_NOCLIP;
         for (std::vector<std::pair<std::string, Ogre::Vector3> >::const_iterator iter (actors.begin());
             iter!=actors.end(); ++iter)
@@ -149,35 +134,22 @@
                 Ogre::Quaternion pitchQuat = pitchNode->getOrientation();
 				Ogre::Quaternion both = yawQuat * pitchQuat;
 				
-<<<<<<< HEAD
-				playerphysics->ps.viewangles.x = 0;
-				playerphysics->ps.viewangles.z = 0;
-			playerphysics->ps.viewangles.y = both.getYaw().valueDegrees() *-1 + 90;
-				//playerphysics->ps.viewangles.z = both.getPitch().valueDegrees();
-=======
 				playerphysics->ps.viewangles.x = pitchQuat.getPitch().valueDegrees();
 				playerphysics->ps.viewangles.z = 0;
 			playerphysics->ps.viewangles.y = yawQuat.getYaw().valueDegrees() *-1 + 90;
 
 				
->>>>>>> 4d07ae7f
 				
 			
             if(mFreeFly)
             {
                 
                 Ogre::Vector3 dir1(iter->second.x,iter->second.z,-iter->second.y);
-<<<<<<< HEAD
+
 				pm_ref.rightmove = -dir1.x;
 				pm_ref.forwardmove = dir1.z;
 				pm_ref.upmove = dir1.y;
-=======
-
-				pm_ref.rightmove = -dir1.x;
-				pm_ref.forwardmove = dir1.z;
-				pm_ref.upmove = dir1.y;
-
->>>>>>> 4d07ae7f
+
 				
 				
 				//std::cout << "Current angle" << yawQuat.getYaw().valueDegrees() - 90<< "\n";
@@ -199,22 +171,15 @@
 				
                 dir = 0.025*(quat*dir1);
             }
-<<<<<<< HEAD
-			Pmove(playerphysics);
-=======
 			
->>>>>>> 4d07ae7f
 
             //set the walk direction
             act->setWalkDirection(btVector3(dir.x,-dir.z,dir.y));
         }
         mEngine->stepSimulation(duration);
 		Pmove(playerphysics);
-<<<<<<< HEAD
-=======
-
-		
->>>>>>> 4d07ae7f
+
+		
         std::vector< std::pair<std::string, Ogre::Vector3> > response;
         for(std::map<std::string,OEngine::Physic::PhysicActor*>::iterator it = mEngine->PhysicActorMap.begin(); it != mEngine->PhysicActorMap.end();it++)
         {
@@ -229,17 +194,13 @@
 				//coord = Ogre::Vector3(coord.x, coord.z, coord.y);   //x, z, -y
 				
 			}
-<<<<<<< HEAD
-=======
 
 			
->>>>>>> 4d07ae7f
             response.push_back(std::pair<std::string, Ogre::Vector3>(it->first, coord));
         }
 		
         return response;
     }
-<<<<<<< HEAD
 
     void PhysicsSystem::addHeightField (float* heights,
                 int x, int y, float yoffset,
@@ -253,8 +214,6 @@
         mEngine->removeHeightField(x, y);
     }
 
-=======
->>>>>>> 4d07ae7f
     void PhysicsSystem::addObject (const std::string& handle, const std::string& mesh,
         const Ogre::Quaternion& rotation, float scale, const Ogre::Vector3& position)
     {
@@ -320,10 +279,7 @@
     {
 		if(playerphysics->ps.move_type==PM_NOCLIP)
 			playerphysics->ps.move_type=PM_NORMAL;
-<<<<<<< HEAD
-=======
-
->>>>>>> 4d07ae7f
+
 		else
 			playerphysics->ps.move_type=PM_NOCLIP;
         for(std::map<std::string,OEngine::Physic::PhysicActor*>::iterator it = mEngine->PhysicActorMap.begin(); it != mEngine->PhysicActorMap.end();it++)
