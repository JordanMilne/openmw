--- conflicted
+++ resolved
@@ -192,7 +192,7 @@
 			Ogre::Quaternion yawQuat = yawNode->getOrientation();
             Ogre::Quaternion pitchQuat = pitchNode->getOrientation();
 
-<<<<<<< HEAD
+
             
            
 
@@ -201,14 +201,7 @@
 			playerphysics->ps.viewangles.y = yawQuat.getYaw().valueDegrees() * -1 + 90;
             if(playerphysics->ps.viewangles.y < 0)
                 playerphysics->ps.viewangles.y += 360;
-=======
-
-
-            playerphysics->ps.viewangles.x = pitchQuat.getPitch().valueDegrees();
-
-			playerphysics->ps.viewangles.y = yawQuat.getYaw().valueDegrees() *-1 + 90;
-
->>>>>>> dbcd4a8b
+
 
             Ogre::Vector3 dir1(iter->second.x,iter->second.z,-iter->second.y);
 
