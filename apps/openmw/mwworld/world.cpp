--- conflicted
+++ resolved
@@ -157,21 +157,14 @@
         const std::string& master, const boost::filesystem::path& resDir,
         bool newGame, Environment& environment, const std::string& encoding)
     : mPlayer (0), mLocalScripts (mStore), mGlobalVariables (0),
-<<<<<<< HEAD
-      mSky (false), mEnvironment (environment), mNextDynamicRecord (0), mCells (mStore, mEsm, *this)
-=======
       mSky (true), mEnvironment (environment), mNextDynamicRecord (0), mCells (mStore, mEsm, *this)
->>>>>>> 69f0ec99
     {
         mPhysics = new PhysicsSystem(renderer);
         mPhysEngine = mPhysics->getEngine();
         
         mRendering = new MWRender::RenderingManager(renderer, resDir, mPhysEngine, environment);
-<<<<<<< HEAD
-=======
         
         mWeatherManager = new MWWorld::WeatherManager(mRendering, &environment);
->>>>>>> 69f0ec99
 
         boost::filesystem::path masterPath (fileCollections.getCollection (".esm").getPath (master));
 
@@ -388,11 +381,8 @@
         mGlobalVariables->setFloat ("gamehour", hour);
 
         mRendering->skySetHour (hour);
-<<<<<<< HEAD
-=======
         
         mWeatherManager->setHour (hour);
->>>>>>> 69f0ec99
 
         if (days>0)
             setDay (days + mGlobalVariables->getInt ("day"));
@@ -428,13 +418,10 @@
         mGlobalVariables->setInt ("month", month);
 
         mRendering->skySetDate (day, month);
-<<<<<<< HEAD
-=======
         
         mWeatherManager->setDate (day, month);
         
         
->>>>>>> 69f0ec99
     }
 
     void World::setMonth (int month)
@@ -469,13 +456,6 @@
         else
         {
             mSky = true;
-<<<<<<< HEAD
-            // TODO check for extorior or interior with sky.
-            mRendering->skySetHour (mGlobalVariables->getFloat ("gamehour"));
-            mRendering->skySetDate (mGlobalVariables->getInt ("day"),
-                mGlobalVariables->getInt ("month"));
-=======
->>>>>>> 69f0ec99
             mRendering->skyEnable();
             return true;
         }
@@ -717,13 +697,6 @@
     void World::skipAnimation (const MWWorld::Ptr& ptr)
     {
         mRendering->skipAnimation (ptr);
-<<<<<<< HEAD
-    }
-
-    void World::update (float duration)
-    {
-        mWorldScene->update (duration);
-=======
     }
 
     void World::update (float duration)
@@ -780,6 +753,5 @@
     OEngine::Render::Fader* World::getFader()
     {
         return mRendering->getFader();
->>>>>>> 69f0ec99
     }
 }