--- conflicted
+++ resolved
@@ -60,15 +60,13 @@
             ///< Generate action for using via inventory menu (default implementation: return a
             /// null action).
 
-<<<<<<< HEAD
             virtual ContainerStore<RefData>& getContainerStore (const Ptr& ptr) const;
             ///< Return container store or throw an exception, if class does not have a
             /// container store (default implementation: throw an exceoption)
-=======
+
             virtual std::string getScript (const Ptr& ptr) const;
             ///< Return name of the script attached to ptr (default implementation: return an empty
             /// string).
->>>>>>> 8e6a7656
 
             static const Class& get (const std::string& key);
             ///< If there is no class for this \a key, an exception is thrown.
