--- conflicted
+++ resolved
@@ -154,11 +154,8 @@
         }
         world->getPlayer().setCell(cell);
 
-<<<<<<< HEAD
-=======
         MWMechanics::MechanicsManager *mechMgr =
             MWBase::Environment::get().getMechanicsManager();
->>>>>>> de359998
 
         mechMgr->addActor(player);
         mechMgr->watchActor(player);
