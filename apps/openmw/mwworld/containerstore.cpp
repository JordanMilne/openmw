
#include "containerstore.hpp"

#include <cassert>
#include <typeinfo>
#include <stdexcept>

#include <boost/algorithm/string.hpp>

#include <components/esm/loadcont.hpp>

#include "../mwbase/environment.hpp"
#include "../mwbase/world.hpp"

#include "manualref.hpp"
#include "refdata.hpp"
#include "class.hpp"

namespace
{
    template<typename T>
    float getTotalWeight (const MWWorld::CellRefList<T>& cellRefList)
    {
        float sum = 0;

        for (typename MWWorld::CellRefList<T>::List::const_iterator iter (
            cellRefList.list.begin());
            iter!=cellRefList.list.end();
            ++iter)
        {
            if (iter->mData.getCount()>0)
                sum += iter->mData.getCount()*iter->base->mData.mWeight;
        }

        return sum;
    }

    bool compare_string_ci(std::string str1, std::string str2)
    {
        boost::algorithm::to_lower(str1);
        return str1 == str2;
    }
}

MWWorld::ContainerStore::ContainerStore() : mStateId (0), mCachedWeight (0), mWeightUpToDate (false) {}

MWWorld::ContainerStore::~ContainerStore() {}

MWWorld::ContainerStoreIterator MWWorld::ContainerStore::begin (int mask)
{
    return ContainerStoreIterator (mask, this);
}

MWWorld::ContainerStoreIterator MWWorld::ContainerStore::end()
{
    return ContainerStoreIterator (this);
}

bool MWWorld::ContainerStore::stacks(const Ptr& ptr1, const Ptr& ptr2)
{
    /// \todo add current weapon/armor health, remaining lockpick/repair uses, current enchantment charge here as soon as they are implemented
    if (  ptr1.mCellRef->mRefID == ptr2.mCellRef->mRefID
        && MWWorld::Class::get(ptr1).getScript(ptr1) == "" // item with a script never stacks
        && MWWorld::Class::get(ptr1).getEnchantment(ptr1) == "" // item with enchantment never stacks (we could revisit this later, but for now it makes selecting items in the spell window much easier)
        && ptr1.mCellRef->mOwner == ptr2.mCellRef->mOwner
        && ptr1.mCellRef->mSoul == ptr2.mCellRef->mSoul
        && ptr1.mCellRef->mCharge == ptr2.mCellRef->mCharge)
        return true;

    return false;
}

MWWorld::ContainerStoreIterator MWWorld::ContainerStore::add (const Ptr& ptr)
{
    int type = getType(ptr);

    // gold needs special handling: when it is inserted into a container, the base object automatically becomes Gold_001
    // this ensures that gold piles of different sizes stack with each other (also, several scripts rely on Gold_001 for detecting player gold)
<<<<<<< HEAD
    if (MWWorld::Class::get(ptr).getName(ptr) == MWBase::Environment::get().getWorld()->getStore().gameSettings.search("sGold")->mStr)
=======
    if (MWWorld::Class::get(ptr).getName(ptr) == MWBase::Environment::get().getWorld()->getStore().gameSettings.find("sGold")->getString())
>>>>>>> 20a26373
    {
        MWWorld::LiveCellRef<ESM::Miscellaneous> *gold =
            ptr.get<ESM::Miscellaneous>();

        if (compare_string_ci(gold->ref.mRefID, "gold_001")
            || compare_string_ci(gold->ref.mRefID, "gold_005")
            || compare_string_ci(gold->ref.mRefID, "gold_010")
            || compare_string_ci(gold->ref.mRefID, "gold_025")
            || compare_string_ci(gold->ref.mRefID, "gold_100"))
        {
            MWWorld::ManualRef ref(MWBase::Environment::get().getWorld()->getStore(), "Gold_001");

            int count = (ptr.getRefData().getCount() == 1) ? gold->base->mData.mValue : ptr.getRefData().getCount();
            ref.getPtr().getRefData().setCount(count);
            for (MWWorld::ContainerStoreIterator iter (begin(type)); iter!=end(); ++iter)
            {
                if (compare_string_ci((*iter).get<ESM::Miscellaneous>()->ref.mRefID, "gold_001"))
                {
                    (*iter).getRefData().setCount( (*iter).getRefData().getCount() + count);
                    flagAsModified();
                    return iter;
                }
            }

            return addImpl(ref.getPtr());
        }
    }

    // determine whether to stack or not
    for (MWWorld::ContainerStoreIterator iter (begin(type)); iter!=end(); ++iter)
    {
        if (stacks(*iter, ptr))
        {
            // stack
            iter->getRefData().setCount( iter->getRefData().getCount() + ptr.getRefData().getCount() );

            flagAsModified();
            return iter;
        }
    }
    // if we got here, this means no stacking
    return addImpl(ptr);
}

MWWorld::ContainerStoreIterator MWWorld::ContainerStore::addImpl (const Ptr& ptr)
{
    ContainerStoreIterator it = begin();

    switch (getType(ptr))
    {
        case Type_Potion: potions.list.push_back (*ptr.get<ESM::Potion>()); it = ContainerStoreIterator(this, --potions.list.end()); break;
        case Type_Apparatus: appas.list.push_back (*ptr.get<ESM::Apparatus>()); it = ContainerStoreIterator(this, --appas.list.end()); break;
        case Type_Armor: armors.list.push_back (*ptr.get<ESM::Armor>()); it = ContainerStoreIterator(this, --armors.list.end()); break;
        case Type_Book: books.list.push_back (*ptr.get<ESM::Book>()); it = ContainerStoreIterator(this, --books.list.end()); break;
        case Type_Clothing: clothes.list.push_back (*ptr.get<ESM::Clothing>()); it = ContainerStoreIterator(this, --clothes.list.end()); break;
        case Type_Ingredient: ingreds.list.push_back (*ptr.get<ESM::Ingredient>()); it = ContainerStoreIterator(this, --ingreds.list.end()); break;
        case Type_Light: lights.list.push_back (*ptr.get<ESM::Light>()); it = ContainerStoreIterator(this, --lights.list.end()); break;
        case Type_Lockpick: lockpicks.list.push_back (*ptr.get<ESM::Tool>()); it = ContainerStoreIterator(this, --lockpicks.list.end()); break;
        case Type_Miscellaneous: miscItems.list.push_back (*ptr.get<ESM::Miscellaneous>()); it = ContainerStoreIterator(this, --miscItems.list.end()); break;
        case Type_Probe: probes.list.push_back (*ptr.get<ESM::Probe>()); it = ContainerStoreIterator(this, --probes.list.end()); break;
        case Type_Repair: repairs.list.push_back (*ptr.get<ESM::Repair>()); it = ContainerStoreIterator(this, --repairs.list.end()); break;
        case Type_Weapon: weapons.list.push_back (*ptr.get<ESM::Weapon>()); it = ContainerStoreIterator(this, --weapons.list.end()); break;
    }

    flagAsModified();
    return it;
}

void MWWorld::ContainerStore::fill (const ESM::InventoryList& items, const ESMS::ESMStore& store)
{
    for (std::vector<ESM::ContItem>::const_iterator iter (items.mList.begin()); iter!=items.mList.end();
        ++iter)
    {
        ManualRef ref (store, iter->mItem.toString());

        if (ref.getPtr().getTypeName()==typeid (ESM::ItemLevList).name())
        {
            /// \todo implement leveled item lists
            continue;
        }

        ref.getPtr().getRefData().setCount (std::abs(iter->mCount)); /// \todo implement item restocking (indicated by negative count)
        add (ref.getPtr());
    }

    flagAsModified();
}

void MWWorld::ContainerStore::clear()
{
    potions.list.clear();
    appas.list.clear();
    armors.list.clear();
    books.list.clear();
    clothes.list.clear();
    ingreds.list.clear();
    lights.list.clear();
    lockpicks.list.clear();
    miscItems.list.clear();
    probes.list.clear();
    repairs.list.clear();
    weapons.list.clear();

    flagAsModified();
}

void MWWorld::ContainerStore::flagAsModified()
{
    ++mStateId;
    mWeightUpToDate = false;
}

int MWWorld::ContainerStore::getStateId() const
{
    return mStateId;
}

float MWWorld::ContainerStore::getWeight() const
{
    if (!mWeightUpToDate)
    {
        mCachedWeight = 0;

        mCachedWeight += getTotalWeight (potions);
        mCachedWeight += getTotalWeight (appas);
        mCachedWeight += getTotalWeight (armors);
        mCachedWeight += getTotalWeight (books);
        mCachedWeight += getTotalWeight (clothes);
        mCachedWeight += getTotalWeight (ingreds);
        mCachedWeight += getTotalWeight (lights);
        mCachedWeight += getTotalWeight (lockpicks);
        mCachedWeight += getTotalWeight (miscItems);
        mCachedWeight += getTotalWeight (probes);
        mCachedWeight += getTotalWeight (repairs);
        mCachedWeight += getTotalWeight (weapons);

        mWeightUpToDate = true;
    }

    return mCachedWeight;
}

int MWWorld::ContainerStore::getType (const Ptr& ptr)
{
    if (ptr.isEmpty())
        throw std::runtime_error ("can't put a non-existent object into a container");

    if (ptr.getTypeName()==typeid (ESM::Potion).name())
        return Type_Potion;

    if (ptr.getTypeName()==typeid (ESM::Apparatus).name())
        return Type_Apparatus;

    if (ptr.getTypeName()==typeid (ESM::Armor).name())
        return Type_Armor;

    if (ptr.getTypeName()==typeid (ESM::Book).name())
        return Type_Book;

    if (ptr.getTypeName()==typeid (ESM::Clothing).name())
        return Type_Clothing;

    if (ptr.getTypeName()==typeid (ESM::Ingredient).name())
        return Type_Ingredient;

    if (ptr.getTypeName()==typeid (ESM::Light).name())
        return Type_Light;

    if (ptr.getTypeName()==typeid (ESM::Tool).name())
        return Type_Lockpick;

    if (ptr.getTypeName()==typeid (ESM::Miscellaneous).name())
        return Type_Miscellaneous;

    if (ptr.getTypeName()==typeid (ESM::Probe).name())
        return Type_Probe;

    if (ptr.getTypeName()==typeid (ESM::Repair).name())
        return Type_Repair;

    if (ptr.getTypeName()==typeid (ESM::Weapon).name())
        return Type_Weapon;

    throw std::runtime_error (
        "Object of type " + ptr.getTypeName() + " can not be placed into a container");
}


MWWorld::ContainerStoreIterator::ContainerStoreIterator (ContainerStore *container)
: mType (-1), mMask (0), mContainer (container)
{}

MWWorld::ContainerStoreIterator::ContainerStoreIterator (int mask, ContainerStore *container)
: mType (0), mMask (mask), mContainer (container)
{
    nextType();

    if (mType==-1 || (**this).getRefData().getCount())
        return;

    ++*this;
}

MWWorld::ContainerStoreIterator::ContainerStoreIterator (ContainerStore *container, MWWorld::CellRefList<ESM::Potion>::List::iterator iterator)
    : mType(MWWorld::ContainerStore::Type_Potion), mMask(MWWorld::ContainerStore::Type_All), mContainer(container), mPotion(iterator){}
MWWorld::ContainerStoreIterator::ContainerStoreIterator (ContainerStore *container, MWWorld::CellRefList<ESM::Apparatus>::List::iterator iterator)
    : mType(MWWorld::ContainerStore::Type_Apparatus), mMask(MWWorld::ContainerStore::Type_All), mContainer(container), mApparatus(iterator){}
MWWorld::ContainerStoreIterator::ContainerStoreIterator (ContainerStore *container, MWWorld::CellRefList<ESM::Armor>::List::iterator iterator)
    : mType(MWWorld::ContainerStore::Type_Armor), mMask(MWWorld::ContainerStore::Type_All), mContainer(container), mArmor(iterator){}
MWWorld::ContainerStoreIterator::ContainerStoreIterator (ContainerStore *container, MWWorld::CellRefList<ESM::Book>::List::iterator iterator)
    : mType(MWWorld::ContainerStore::Type_Book), mMask(MWWorld::ContainerStore::Type_All), mContainer(container), mBook(iterator){}
MWWorld::ContainerStoreIterator::ContainerStoreIterator (ContainerStore *container, MWWorld::CellRefList<ESM::Clothing>::List::iterator iterator)
    : mType(MWWorld::ContainerStore::Type_Clothing), mMask(MWWorld::ContainerStore::Type_All), mContainer(container), mClothing(iterator){}
MWWorld::ContainerStoreIterator::ContainerStoreIterator (ContainerStore *container, MWWorld::CellRefList<ESM::Ingredient>::List::iterator iterator)
    : mType(MWWorld::ContainerStore::Type_Ingredient), mMask(MWWorld::ContainerStore::Type_All), mContainer(container), mIngredient(iterator){}
MWWorld::ContainerStoreIterator::ContainerStoreIterator (ContainerStore *container, MWWorld::CellRefList<ESM::Light>::List::iterator iterator)
    : mType(MWWorld::ContainerStore::Type_Light), mMask(MWWorld::ContainerStore::Type_All), mContainer(container), mLight(iterator){}
MWWorld::ContainerStoreIterator::ContainerStoreIterator (ContainerStore *container, MWWorld::CellRefList<ESM::Tool>::List::iterator iterator)
    : mType(MWWorld::ContainerStore::Type_Lockpick), mMask(MWWorld::ContainerStore::Type_All), mContainer(container), mLockpick(iterator){}
MWWorld::ContainerStoreIterator::ContainerStoreIterator (ContainerStore *container, MWWorld::CellRefList<ESM::Miscellaneous>::List::iterator iterator)
    : mType(MWWorld::ContainerStore::Type_Miscellaneous), mMask(MWWorld::ContainerStore::Type_All), mContainer(container), mMiscellaneous(iterator){}
MWWorld::ContainerStoreIterator::ContainerStoreIterator (ContainerStore *container, MWWorld::CellRefList<ESM::Probe>::List::iterator iterator)
    : mType(MWWorld::ContainerStore::Type_Probe), mMask(MWWorld::ContainerStore::Type_All), mContainer(container), mProbe(iterator){}
MWWorld::ContainerStoreIterator::ContainerStoreIterator (ContainerStore *container, MWWorld::CellRefList<ESM::Repair>::List::iterator iterator)
    : mType(MWWorld::ContainerStore::Type_Repair), mMask(MWWorld::ContainerStore::Type_All), mContainer(container), mRepair(iterator){}
MWWorld::ContainerStoreIterator::ContainerStoreIterator (ContainerStore *container, MWWorld::CellRefList<ESM::Weapon>::List::iterator iterator)
    : mType(MWWorld::ContainerStore::Type_Weapon), mMask(MWWorld::ContainerStore::Type_All), mContainer(container), mWeapon(iterator){}

void MWWorld::ContainerStoreIterator::incType()
{
    if (mType==0)
        mType = 1;
    else if (mType!=-1)
    {
        mType <<= 1;

        if (mType>ContainerStore::Type_Last)
            mType = -1;
    }
}

void MWWorld::ContainerStoreIterator::nextType()
{
    while (mType!=-1)
    {
        incType();

        if ((mType & mMask) && mType>0)
            if (resetIterator())
                break;
    }
}

bool MWWorld::ContainerStoreIterator::resetIterator()
{
    switch (mType)
    {
        case ContainerStore::Type_Potion:

            mPotion = mContainer->potions.list.begin();
            return mPotion!=mContainer->potions.list.end();

        case ContainerStore::Type_Apparatus:

            mApparatus = mContainer->appas.list.begin();
            return mApparatus!=mContainer->appas.list.end();

        case ContainerStore::Type_Armor:

            mArmor = mContainer->armors.list.begin();
            return mArmor!=mContainer->armors.list.end();

        case ContainerStore::Type_Book:

            mBook = mContainer->books.list.begin();
            return mBook!=mContainer->books.list.end();

        case ContainerStore::Type_Clothing:

            mClothing = mContainer->clothes.list.begin();
            return mClothing!=mContainer->clothes.list.end();

        case ContainerStore::Type_Ingredient:

            mIngredient = mContainer->ingreds.list.begin();
            return mIngredient!=mContainer->ingreds.list.end();

        case ContainerStore::Type_Light:

            mLight = mContainer->lights.list.begin();
            return mLight!=mContainer->lights.list.end();

        case ContainerStore::Type_Lockpick:

            mLockpick = mContainer->lockpicks.list.begin();
            return mLockpick!=mContainer->lockpicks.list.end();

        case ContainerStore::Type_Miscellaneous:

            mMiscellaneous = mContainer->miscItems.list.begin();
            return mMiscellaneous!=mContainer->miscItems.list.end();

        case ContainerStore::Type_Probe:

            mProbe = mContainer->probes.list.begin();
            return mProbe!=mContainer->probes.list.end();

        case ContainerStore::Type_Repair:

            mRepair = mContainer->repairs.list.begin();
            return mRepair!=mContainer->repairs.list.end();

        case ContainerStore::Type_Weapon:

            mWeapon = mContainer->weapons.list.begin();
            return mWeapon!=mContainer->weapons.list.end();
    }

    return false;
}

bool MWWorld::ContainerStoreIterator::incIterator()
{
    switch (mType)
    {
        case ContainerStore::Type_Potion:

            ++mPotion;
            return mPotion==mContainer->potions.list.end();

        case ContainerStore::Type_Apparatus:

            ++mApparatus;
            return mApparatus==mContainer->appas.list.end();

        case ContainerStore::Type_Armor:

            ++mArmor;
            return mArmor==mContainer->armors.list.end();

        case ContainerStore::Type_Book:

            ++mBook;
            return mBook==mContainer->books.list.end();

        case ContainerStore::Type_Clothing:

            ++mClothing;
            return mClothing==mContainer->clothes.list.end();

        case ContainerStore::Type_Ingredient:

            ++mIngredient;
            return mIngredient==mContainer->ingreds.list.end();

        case ContainerStore::Type_Light:

            ++mLight;
            return mLight==mContainer->lights.list.end();

        case ContainerStore::Type_Lockpick:

            ++mLockpick;
            return mLockpick==mContainer->lockpicks.list.end();

        case ContainerStore::Type_Miscellaneous:

            ++mMiscellaneous;
            return mMiscellaneous==mContainer->miscItems.list.end();

        case ContainerStore::Type_Probe:

            ++mProbe;
            return mProbe==mContainer->probes.list.end();

        case ContainerStore::Type_Repair:

            ++mRepair;
            return mRepair==mContainer->repairs.list.end();

        case ContainerStore::Type_Weapon:

            ++mWeapon;
            return mWeapon==mContainer->weapons.list.end();
    }

    return true;
}

MWWorld::Ptr *MWWorld::ContainerStoreIterator::operator->() const
{
    mPtr = **this;
    return &mPtr;
}

MWWorld::Ptr MWWorld::ContainerStoreIterator::operator*() const
{
    Ptr ptr;

    switch (mType)
    {
        case ContainerStore::Type_Potion: ptr = MWWorld::Ptr (&*mPotion, 0); break;
        case ContainerStore::Type_Apparatus: ptr = MWWorld::Ptr (&*mApparatus, 0); break;
        case ContainerStore::Type_Armor: ptr = MWWorld::Ptr (&*mArmor, 0); break;
        case ContainerStore::Type_Book: ptr = MWWorld::Ptr (&*mBook, 0); break;
        case ContainerStore::Type_Clothing: ptr = MWWorld::Ptr (&*mClothing, 0); break;
        case ContainerStore::Type_Ingredient: ptr = MWWorld::Ptr (&*mIngredient, 0); break;
        case ContainerStore::Type_Light: ptr = MWWorld::Ptr (&*mLight, 0); break;
        case ContainerStore::Type_Lockpick: ptr = MWWorld::Ptr (&*mLockpick, 0); break;
        case ContainerStore::Type_Miscellaneous: ptr = MWWorld::Ptr (&*mMiscellaneous, 0); break;
        case ContainerStore::Type_Probe: ptr = MWWorld::Ptr (&*mProbe, 0); break;
        case ContainerStore::Type_Repair: ptr = MWWorld::Ptr (&*mRepair, 0); break;
        case ContainerStore::Type_Weapon: ptr = MWWorld::Ptr (&*mWeapon, 0); break;
    }

    if (ptr.isEmpty())
        throw std::runtime_error ("invalid iterator");

    ptr.setContainerStore (mContainer);

    return ptr;
}

MWWorld::ContainerStoreIterator& MWWorld::ContainerStoreIterator::operator++()
{
    do
    {
        if (incIterator())
            nextType();
    }
    while (mType!=-1 && !(**this).getRefData().getCount());

    return *this;
}

MWWorld::ContainerStoreIterator MWWorld::ContainerStoreIterator::operator++ (int)
{
    ContainerStoreIterator iter (*this);
    ++*this;
    return iter;
}

bool MWWorld::ContainerStoreIterator::isEqual (const ContainerStoreIterator& iter) const
{
    assert (mContainer==iter.mContainer);

    if (mType!=iter.mType)
        return false;

    switch (mType)
    {
        case ContainerStore::Type_Potion: return mPotion==iter.mPotion;
        case ContainerStore::Type_Apparatus: return mApparatus==iter.mApparatus;
        case ContainerStore::Type_Armor: return mArmor==iter.mArmor;
        case ContainerStore::Type_Book: return mBook==iter.mBook;
        case ContainerStore::Type_Clothing: return mClothing==iter.mClothing;
        case ContainerStore::Type_Ingredient: return mIngredient==iter.mIngredient;
        case ContainerStore::Type_Light: return mLight==iter.mLight;
        case ContainerStore::Type_Lockpick: return mLockpick==iter.mLockpick;
        case ContainerStore::Type_Miscellaneous: return mMiscellaneous==iter.mMiscellaneous;
        case ContainerStore::Type_Probe: return mProbe==iter.mProbe;
        case ContainerStore::Type_Repair: return mRepair==iter.mRepair;
        case ContainerStore::Type_Weapon: return mWeapon==iter.mWeapon;
        case -1: return true;
    }

    return false;
}

int MWWorld::ContainerStoreIterator::getType() const
{
    return mType;
}

const MWWorld::ContainerStore *MWWorld::ContainerStoreIterator::getContainerStore() const
{
    return mContainer;
}

bool MWWorld::operator== (const ContainerStoreIterator& left, const ContainerStoreIterator& right)
{
    return left.isEqual (right);
}

bool MWWorld::operator!= (const ContainerStoreIterator& left, const ContainerStoreIterator& right)
{
    return !(left==right);
}<|MERGE_RESOLUTION|>--- conflicted
+++ resolved
@@ -76,11 +76,7 @@
 
     // gold needs special handling: when it is inserted into a container, the base object automatically becomes Gold_001
     // this ensures that gold piles of different sizes stack with each other (also, several scripts rely on Gold_001 for detecting player gold)
-<<<<<<< HEAD
-    if (MWWorld::Class::get(ptr).getName(ptr) == MWBase::Environment::get().getWorld()->getStore().gameSettings.search("sGold")->mStr)
-=======
     if (MWWorld::Class::get(ptr).getName(ptr) == MWBase::Environment::get().getWorld()->getStore().gameSettings.find("sGold")->getString())
->>>>>>> 20a26373
     {
         MWWorld::LiveCellRef<ESM::Miscellaneous> *gold =
             ptr.get<ESM::Miscellaneous>();
