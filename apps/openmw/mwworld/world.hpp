#ifndef GAME_MWWORLD_WORLD_H
#define GAME_MWWORLD_WORLD_H

#include <vector>
#include <map>

#include <boost/filesystem.hpp>

#include <components/esm_store/cell_store.hpp>

#include "../mwrender/mwscene.hpp"

#include "refdata.hpp"
#include "ptr.hpp"
#include "globals.hpp"

namespace ESM
{
    struct Position;
}

namespace Render
{
    class OgreRenderer;
}

namespace MWRender
{
    class SkyManager;
    class CellRender;
}

namespace MWWorld
{
    class Environment;
    class Player;

    /// \brief The game world and its visual representation

    class World
    {
<<<<<<< HEAD
        
=======

>>>>>>> bb34f6e7
        public:
            typedef std::list<std::pair<std::string, Ptr> > ScriptList;

        private:

            typedef std::map<Ptr::CellStore *, MWRender::CellRender *> CellRenderCollection;

            MWRender::SkyManager* mSkyManager;
            MWRender::MWScene mScene;
<<<<<<< HEAD
            MWRender::PlayerPos *mPlayerPos;
            Ptr::CellStore *mCurrentCell; // the cell, the player is in
=======
            MWWorld::Player *mPlayer;
			Ptr::CellStore *mCurrentCell; // the cell, the player is in
>>>>>>> bb34f6e7
            CellRenderCollection mActiveCells;
            CellRenderCollection mBufferedCells; // loaded, but not active (buffering not implementd yet)
            ESM::ESMReader mEsm;
            ESMS::ESMStore mStore;
            std::map<std::string, Ptr::CellStore> mInteriors;
            std::map<std::pair<int, int>, Ptr::CellStore> mExteriors;
            ScriptList mLocalScripts;
            MWWorld::Globals *mGlobalVariables;
            bool mSky;
            bool mCellChanged;
            Environment& mEnvironment;

            // not implemented
            World (const World&);
            World& operator= (const World&);

            void insertInteriorScripts (ESMS::CellStore<RefData>& cell);

            Ptr getPtr (const std::string& name, Ptr::CellStore& cellStore);

            Ptr getPtrViaHandle (const std::string& handle, Ptr::CellStore& cellStore);

            MWRender::CellRender *searchRender (Ptr::CellStore *store);

            int getDaysPerMonth (int month) const;

            void removeScripts (Ptr::CellStore *cell);

            void unloadCell (CellRenderCollection::iterator iter);

            void loadCell (Ptr::CellStore *cell, MWRender::CellRender *render);

            void playerCellChange (Ptr::CellStore *cell, const ESM::Position& position);

            void adjustSky();

        public:

           World (OEngine::Render::OgreRenderer& renderer, const boost::filesystem::path& master,
                const std::string& dataDir, bool newGame, Environment& environment);

            ~World();

            MWWorld::Player& getPlayer();

            ESMS::ESMStore& getStore();

            const ScriptList& getLocalScripts() const;
            ///< Names and local variable state of all local scripts in active cells.

            bool hasCellChanged() const;
            ///< Has the player moved to a different cell, since the last frame?

            Globals::Data& getGlobalVariable (const std::string& name);

            char getGlobalVariableType (const std::string& name) const;
            ///< Return ' ', if there is no global variable with this name.

            Ptr getPtr (const std::string& name, bool activeOnly);
            ///< Return a pointer to a liveCellRef with the given name.
            /// \param activeOnly do non search inactive cells.

            Ptr getPtrViaHandle (const std::string& handle);
            ///< Return a pointer to a liveCellRef with the given Ogre handle.

            void enable (Ptr reference);

            void disable (Ptr reference);

            void advanceTime (double hours);

            void setHour (double hour);

            void setMonth (int month);

            void setDay (int day);

            void toggleSky();

            int getMasserPhase() const;

            int getSecundaPhase() const;

            void setMoonColour (bool red);

            float getTimeScaleFactor() const;

            void changeCell (const std::string& cellName, const ESM::Position& position);
            ///< works only for interior cells currently.

            void changeCell (int X, int Y, const ESM::Position& position);

            void changeToExteriorCell (const ESM::Position& position);

            const ESM::Cell *getExterior (const std::string& cellName) const;
            ///< Return a cell matching the given name or a 0-pointer, if there is no such cell.

            void markCellAsUnchanged();

            std::string getFacedHandle();
            ///< Return handle of the object the player is looking at

            void deleteObject (Ptr ptr);

            void moveObject (Ptr ptr, float x, float y, float z);

            void indexToPosition (int cellX, int cellY, float &x, float &y, bool centre = false) const;
            ///< Convert cell numbers to position.

            void positionToIndex (float x, float y, int &cellX, int &cellY) const;
            ///< Convert position to cell numbers
    };
}

#endif<|MERGE_RESOLUTION|>--- conflicted
+++ resolved
@@ -39,11 +39,7 @@
 
     class World
     {
-<<<<<<< HEAD
-        
-=======
 
->>>>>>> bb34f6e7
         public:
             typedef std::list<std::pair<std::string, Ptr> > ScriptList;
 
@@ -53,13 +49,8 @@
 
             MWRender::SkyManager* mSkyManager;
             MWRender::MWScene mScene;
-<<<<<<< HEAD
-            MWRender::PlayerPos *mPlayerPos;
+            MWWorld::Player *mPlayer;
             Ptr::CellStore *mCurrentCell; // the cell, the player is in
-=======
-            MWWorld::Player *mPlayer;
-			Ptr::CellStore *mCurrentCell; // the cell, the player is in
->>>>>>> bb34f6e7
             CellRenderCollection mActiveCells;
             CellRenderCollection mBufferedCells; // loaded, but not active (buffering not implementd yet)
             ESM::ESMReader mEsm;
