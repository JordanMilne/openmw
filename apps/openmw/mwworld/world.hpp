#ifndef GAME_MWWORLD_WORLD_H
#define GAME_MWWORLD_WORLD_H

#include <vector>
#include <map>

#include <boost/filesystem.hpp>

#include <components/esm_store/cell_store.hpp>

#include "../mwrender/playerpos.hpp"
#include "../mwrender/mwscene.hpp"

#include "refdata.hpp"
#include "ptr.hpp"
#include "globals.hpp"

namespace ESM
{
    struct Position;
}

namespace Render
{
    class OgreRenderer;
}

namespace MWRender
{
    class SkyManager;
    class CellRender;
}

namespace MWWorld
{
    class Environment;

    /// \brief The game world and its visual representation

    class World
    {
        public:

            typedef std::vector<std::pair<std::string, Ptr> > ScriptList;

        private:

            typedef std::map<Ptr::CellStore *, MWRender::CellRender *> CellRenderCollection;

            MWRender::SkyManager* mSkyManager;
            MWRender::MWScene mScene;
            MWRender::PlayerPos *mPlayerPos;
            Ptr::CellStore *mCurrentCell; // the cell, the player is in
            CellRenderCollection mActiveCells;
            CellRenderCollection mBufferedCells; // loaded, but not active (buffering not implementd yet)
            ESM::ESMReader mEsm;
            ESMS::ESMStore mStore;
            std::map<std::string, Ptr::CellStore> mInteriors;
            ScriptList mLocalScripts;
            MWWorld::Globals *mGlobalVariables;
            bool mSky;
            bool mCellChanged;
            Environment& mEnvironment;

            // not implemented
            World (const World&);
            World& operator= (const World&);

            void insertInteriorScripts (ESMS::CellStore<RefData>& cell);

            Ptr getPtr (const std::string& name, Ptr::CellStore& cellStore);

            Ptr getPtrViaHandle (const std::string& handle, Ptr::CellStore& cellStore);

            MWRender::CellRender *searchRender (Ptr::CellStore *store);

            int getDaysPerMonth (int month) const;

        public:

           World (OEngine::Render::OgreRenderer& renderer, const boost::filesystem::path& master,
                const std::string& dataDir, bool newGame, Environment& environment);

            ~World();

<<<<<<< HEAD
=======
            MWRender::MWScene* getMWScene() { return &mScene; }
            
>>>>>>> adc209d1
            MWRender::PlayerPos& getPlayerPos();

            ESMS::ESMStore& getStore();

            const ScriptList& getLocalScripts() const;
            ///< Names and local variable state of all local scripts in active cells.

            bool hasCellChanged() const;
            ///< Has the player moved to a different cell, since the last frame?

            Globals::Data& getGlobalVariable (const std::string& name);

            char getGlobalVariableType (const std::string& name) const;
            ///< Return ' ', if there is no global variable with this name.

            Ptr getPtr (const std::string& name, bool activeOnly);
            ///< Return a pointer to a liveCellRef with the given name.
            /// \param activeOnly do non search inactive cells.

            Ptr getPtrViaHandle (const std::string& handle);
            ///< Return a pointer to a liveCellRef with the given Ogre handle.

            void enable (Ptr reference);

            void disable (Ptr reference);

            void advanceTime (double hours);

            void setHour (double hour);

            void setMonth (int month);

            void setDay (int day);

            void toggleSky();

            int getMasserPhase() const;

            int getSecundaPhase() const;

            void setMoonColour (bool red);

            float getTimeScaleFactor() const;

            void changeCell (const std::string& cellName, const ESM::Position& position);
            ///< works only for interior cells currently.

            void markCellAsUnchanged();
    };
}

#endif<|MERGE_RESOLUTION|>--- conflicted
+++ resolved
@@ -83,11 +83,8 @@
 
             ~World();
 
-<<<<<<< HEAD
-=======
             MWRender::MWScene* getMWScene() { return &mScene; }
-            
->>>>>>> adc209d1
+
             MWRender::PlayerPos& getPlayerPos();
 
             ESMS::ESMStore& getStore();
