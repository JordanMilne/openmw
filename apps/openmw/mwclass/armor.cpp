--- conflicted
+++ resolved
@@ -152,25 +152,14 @@
         if (typeGmst.empty())
             return -1;
 
-<<<<<<< HEAD
-        float iWeight = MWBase::Environment::get().getWorld()->getStore().gameSettings.find (typeGmst)->mI;
-
-        if (iWeight * MWBase::Environment::get().getWorld()->getStore().gameSettings.find ("fLightMaxMod")->mF>=
+        float iWeight = MWBase::Environment::get().getWorld()->getStore().gameSettings.find (typeGmst)->getInt();
+
+        if (iWeight * MWBase::Environment::get().getWorld()->getStore().gameSettings.find ("fLightMaxMod")->getFloat()>=
             ref->base->mData.mWeight)
             return ESM::Skill::LightArmor;
 
-        if (iWeight * MWBase::Environment::get().getWorld()->getStore().gameSettings.find ("fMedMaxMod")->mF>=
+        if (iWeight * MWBase::Environment::get().getWorld()->getStore().gameSettings.find ("fMedMaxMod")->getFloat()>=
             ref->base->mData.mWeight)
-=======
-        float iWeight = MWBase::Environment::get().getWorld()->getStore().gameSettings.find (typeGmst)->getInt();
-
-        if (iWeight * MWBase::Environment::get().getWorld()->getStore().gameSettings.find ("fLightMaxMod")->getFloat()>=
-            ref->base->data.weight)
-            return ESM::Skill::LightArmor;
-
-        if (iWeight * MWBase::Environment::get().getWorld()->getStore().gameSettings.find ("fMedMaxMod")->getFloat()>=
-            ref->base->data.weight)
->>>>>>> 20a26373
             return ESM::Skill::MediumArmor;
 
         return ESM::Skill::HeavyArmor;
@@ -244,35 +233,19 @@
         int armorType = getEquipmentSkill(ptr);
         std::string typeText;
         if (armorType == ESM::Skill::LightArmor)
-<<<<<<< HEAD
-            typeText = store.gameSettings.search("sLight")->mStr;
-        else if (armorType == ESM::Skill::MediumArmor)
-            typeText = store.gameSettings.search("sMedium")->mStr;
-        else
-            typeText = store.gameSettings.search("sHeavy")->mStr;
-
-        text += "\n" + store.gameSettings.search("sArmorRating")->mStr + ": " + MWGui::ToolTips::toString(ref->base->mData.mArmor);
-
-        /// \todo store the current armor health somewhere
-        text += "\n" + store.gameSettings.search("sCondition")->mStr + ": " + MWGui::ToolTips::toString(ref->base->mData.mHealth);
-
-        text += "\n" + store.gameSettings.search("sWeight")->mStr + ": " + MWGui::ToolTips::toString(ref->base->mData.mWeight) + " (" + typeText + ")";
-        text += MWGui::ToolTips::getValueString(ref->base->mData.mValue, store.gameSettings.search("sValue")->mStr);
-=======
             typeText = "#{sLight}";
         else if (armorType == ESM::Skill::MediumArmor)
             typeText = "#{sMedium}";
         else
             typeText = "#{sHeavy}";
 
-        text += "\n#{sArmorRating}: " + MWGui::ToolTips::toString(ref->base->data.armor);
+        text += "\n#{sArmorRating}: " + MWGui::ToolTips::toString(ref->base->mData.mArmor);
 
         /// \todo store the current armor health somewhere
-        text += "\n#{sCondition}: " + MWGui::ToolTips::toString(ref->base->data.health);
-
-        text += "\n#{sWeight}: " + MWGui::ToolTips::toString(ref->base->data.weight) + " (" + typeText + ")";
-        text += MWGui::ToolTips::getValueString(ref->base->data.value, "#{sValue}");
->>>>>>> 20a26373
+        text += "\n#{sCondition}: " + MWGui::ToolTips::toString(ref->base->mData.mHealth);
+
+        text += "\n#{sWeight}: " + MWGui::ToolTips::toString(ref->base->mData.mWeight) + " (" + typeText + ")";
+        text += MWGui::ToolTips::getValueString(ref->base->mData.mValue, "#{sValue}");
 
         if (MWBase::Environment::get().getWindowManager()->getFullHelp()) {
             text += MWGui::ToolTips::getMiscString(ref->ref.mOwner, "Owner");
