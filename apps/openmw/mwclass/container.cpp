--- conflicted
+++ resolved
@@ -17,7 +17,6 @@
         return ref->base->name;
     }
 
-<<<<<<< HEAD
     MWWorld::ContainerStore<MWWorld::RefData>& Container::getContainerStore (const MWWorld::Ptr& ptr)
         const
     {
@@ -32,14 +31,14 @@
         }
 
         return *ptr.getRefData().getContainerStore();
-=======
+    }
+
     std::string Container::getScript (const MWWorld::Ptr& ptr) const
     {
         ESMS::LiveCellRef<ESM::Container, MWWorld::RefData> *ref =
             ptr.get<ESM::Container>();
 
         return ref->base->script;
->>>>>>> 8e6a7656
     }
 
     void Container::registerSelf()
