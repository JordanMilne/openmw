#ifndef GAME_MWCLASS_CREATURE_H
#define GAME_MWCLASS_CREATURE_H

#include "../mwworld/class.hpp"

namespace MWClass
{
    class Creature : public MWWorld::Class
    {
        public:

            virtual std::string getName (const MWWorld::Ptr& ptr) const;
            ///< \return name (the one that is to be presented to the user; not the internal one);
            /// can return an empty string.

            virtual MWMechanics::CreatureStats& getCreatureStats (const MWWorld::Ptr& ptr) const;
            ///< Return creature stats

<<<<<<< HEAD
            virtual MWWorld::ContainerStore<MWWorld::RefData>& getContainerStore (
                const MWWorld::Ptr& ptr) const;
            ///< Return container store
=======
            virtual std::string getScript (const MWWorld::Ptr& ptr) const;
            ///< Return name of the script attached to ptr
>>>>>>> 8e6a7656

            static void registerSelf();
    };
}

#endif<|MERGE_RESOLUTION|>--- conflicted
+++ resolved
@@ -16,14 +16,12 @@
             virtual MWMechanics::CreatureStats& getCreatureStats (const MWWorld::Ptr& ptr) const;
             ///< Return creature stats
 
-<<<<<<< HEAD
             virtual MWWorld::ContainerStore<MWWorld::RefData>& getContainerStore (
                 const MWWorld::Ptr& ptr) const;
             ///< Return container store
-=======
+
             virtual std::string getScript (const MWWorld::Ptr& ptr) const;
             ///< Return name of the script attached to ptr
->>>>>>> 8e6a7656
 
             static void registerSelf();
     };
