
#include "lockpick.hpp"

#include <components/esm/loadlocks.hpp>

#include <components/esm_store/cell_store.hpp>

#include "../mwworld/ptr.hpp"
#include "../mwworld/actiontake.hpp"
<<<<<<< HEAD
#include "../mwworld/environment.hpp"
=======
#include "../mwworld/inventorystore.hpp"
>>>>>>> f46d9b09

#include "../mwrender/objects.hpp"

#include "../mwsound/soundmanager.hpp"

namespace MWClass
{
    void Lockpick::insertObjectRendering (const MWWorld::Ptr& ptr, MWRender::RenderingInterface& renderingInterface) const
    {
        ESMS::LiveCellRef<ESM::Tool, MWWorld::RefData> *ref =
            ptr.get<ESM::Tool>();

        assert (ref->base != NULL);
        const std::string &model = ref->base->model;

        if (!model.empty())
        {
            MWRender::Objects& objects = renderingInterface.getObjects();
            objects.insertBegin(ptr, ptr.getRefData().isEnabled(), false);
            objects.insertMesh(ptr, "meshes\\" + model);
        }
    }

    void Lockpick::insertObject(const MWWorld::Ptr& ptr, MWWorld::PhysicsSystem& physics, MWWorld::Environment& environment) const
    {
        ESMS::LiveCellRef<ESM::Tool, MWWorld::RefData> *ref =
            ptr.get<ESM::Tool>();


        const std::string &model = ref->base->model;
        assert (ref->base != NULL);
        if(!model.empty()){
            physics.insertObjectPhysics(ptr, "meshes\\" + model);
        }

    }


    std::string Lockpick::getName (const MWWorld::Ptr& ptr) const
    {
        ESMS::LiveCellRef<ESM::Tool, MWWorld::RefData> *ref =
            ptr.get<ESM::Tool>();

        return ref->base->name;
    }

    boost::shared_ptr<MWWorld::Action> Lockpick::activate (const MWWorld::Ptr& ptr,
        const MWWorld::Ptr& actor, const MWWorld::Environment& environment) const
    {
        environment.mSoundManager->playSound3D (ptr, getUpSoundId(ptr), 1.0, 1.0, false, true);

        return boost::shared_ptr<MWWorld::Action> (
            new MWWorld::ActionTake (ptr));
    }

    std::string Lockpick::getScript (const MWWorld::Ptr& ptr) const
    {
        ESMS::LiveCellRef<ESM::Tool, MWWorld::RefData> *ref =
            ptr.get<ESM::Tool>();

        return ref->base->script;
    }

    std::pair<std::vector<int>, bool> Lockpick::getEquipmentSlots (const MWWorld::Ptr& ptr) const
    {
        std::vector<int> slots;

        slots.push_back (int (MWWorld::InventoryStore::Slot_CarriedRight));

        return std::make_pair (slots, false);
    }

    void Lockpick::registerSelf()
    {
        boost::shared_ptr<Class> instance (new Lockpick);

        registerClass (typeid (ESM::Tool).name(), instance);
    }

    std::string Lockpick::getUpSoundId (const MWWorld::Ptr& ptr) const
    {
        return std::string("Item Lockpick Up");
    }

    std::string Lockpick::getDownSoundId (const MWWorld::Ptr& ptr) const
    {
        return std::string("Item Lockpick Down");
    }
}<|MERGE_RESOLUTION|>--- conflicted
+++ resolved
@@ -7,11 +7,8 @@
 
 #include "../mwworld/ptr.hpp"
 #include "../mwworld/actiontake.hpp"
-<<<<<<< HEAD
 #include "../mwworld/environment.hpp"
-=======
 #include "../mwworld/inventorystore.hpp"
->>>>>>> f46d9b09
 
 #include "../mwrender/objects.hpp"
 
@@ -61,7 +58,7 @@
     boost::shared_ptr<MWWorld::Action> Lockpick::activate (const MWWorld::Ptr& ptr,
         const MWWorld::Ptr& actor, const MWWorld::Environment& environment) const
     {
-        environment.mSoundManager->playSound3D (ptr, getUpSoundId(ptr), 1.0, 1.0, false, true);
+        environment.mSoundManager->playSound3D (ptr, getUpSoundId(ptr, environment), 1.0, 1.0, false, true);
 
         return boost::shared_ptr<MWWorld::Action> (
             new MWWorld::ActionTake (ptr));
@@ -91,12 +88,12 @@
         registerClass (typeid (ESM::Tool).name(), instance);
     }
 
-    std::string Lockpick::getUpSoundId (const MWWorld::Ptr& ptr) const
+    std::string Lockpick::getUpSoundId (const MWWorld::Ptr& ptr, const MWWorld::Environment& environment) const
     {
         return std::string("Item Lockpick Up");
     }
 
-    std::string Lockpick::getDownSoundId (const MWWorld::Ptr& ptr) const
+    std::string Lockpick::getDownSoundId (const MWWorld::Ptr& ptr, const MWWorld::Environment& environment) const
     {
         return std::string("Item Lockpick Down");
     }
