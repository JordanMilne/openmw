--- conflicted
+++ resolved
@@ -140,12 +140,8 @@
             ptr.get<ESM::NPC>();
         assert(ref->base != NULL);
 
-<<<<<<< HEAD
         std::string headID = ref->base->mHead;
-=======
-        std::string headID = ref->base->head;
-
->>>>>>> a161b34c
+
         int end = headID.find_last_of("head_") - 4;
         std::string bodyRaceID = headID.substr(0, end);
 
