
#include "npc.hpp"

#include <components/esm/loadnpc.hpp>

#include "../mwmechanics/creaturestats.hpp"
#include "../mwmechanics/npcstats.hpp"

#include "../mwworld/ptr.hpp"
#include "../mwworld/actiontalk.hpp"
#include "../mwworld/environment.hpp"
#include "../mwworld/world.hpp"

#include "../mwrender/cellimp.hpp"

#include "../mwmechanics/mechanicsmanager.hpp"
#include <OgreSceneNode.h>

namespace
{
    const Ogre::Radian kOgrePi (Ogre::Math::PI);
    const Ogre::Radian kOgrePiOverTwo (Ogre::Math::PI / Ogre::Real(2.0));
}

namespace MWClass
{
    std::string Npc::getId (const MWWorld::Ptr& ptr) const
    {
        ESMS::LiveCellRef<ESM::NPC, MWWorld::RefData> *ref =
            ptr.get<ESM::NPC>();

        return ref->base->mId;
    }

    void Npc::insertObj (const MWWorld::Ptr& ptr, MWRender::CellRenderImp& cellRender,
        MWWorld::Environment& environment) const
    {
        //Ogre::SceneNode *chest;
        ESMS::LiveCellRef<ESM::NPC, MWWorld::RefData> *ref =
            ptr.get<ESM::NPC>();

        //Store scenenodes by npc's name + bodypart [0]  ,  npc's name + bodypart    [1]
        //Ex.                 Fargothchest               ,  Fargothneck

        assert (ref->base != NULL);

        std::string hairID = ref->base->hair;
        std::string headID = ref->base->head;
        std::string npcName = ref->base->name;
        //std::cout << "NPC: " << npcName << "\n";

        //get the part of the bodypart id which describes the race and the gender
        std::string bodyRaceID = headID.substr(0, headID.find_last_of("head_") - 4);
        std::string headModel = "meshes\\" +
            environment.mWorld->getStore().bodyParts.find(headID)->model;

        std::string hairModel = "meshes\\" +
            environment.mWorld->getStore().bodyParts.find(hairID)->model;

        MWRender::Rendering rendering (cellRender, ref->ref);


        //TODO: define consts for each bodypart e.g. chest, foot, wrist... and put the parts in the
        // right place
        const ESM::BodyPart *bodyPart =
            environment.mWorld->getStore().bodyParts.search (bodyRaceID + "chest");

        //bodyPart->model->
        Ogre::Vector3 pos = Ogre::Vector3( 20, 20, 20);
        Ogre::Vector3 axis = Ogre::Vector3( 0, 0, 1);
        Ogre::Radian angle = Ogre::Radian(0);

        std::string addresses[6] = {"", "", "", "","", ""};
        std::string addresses2[6] = {"", "", "", "", "", ""};
        std::string upperleft[5] = {"", "", "", "", ""};
        std::string upperright[5] = {"", "", "", "", ""};
        std::string neckandup[5] = {"", "", "","",""};
        int numbers = 0;
        int uppernumbers = 0;
        int neckNumbers = 0;

        if (bodyPart){

           cellRender.insertMesh("meshes\\" + bodyPart->model, pos, axis, angle, npcName + "chest", addresses, numbers, true);   //2 0
           addresses2[numbers] = npcName + "chest";
           addresses[numbers++] = npcName + "chest";
           upperleft[uppernumbers] = npcName + "chest";
           upperright[uppernumbers++] = npcName + "chest";
           neckandup[neckNumbers++] = npcName + "chest";
        }
           //std::cout << "GETTING NPC PART";
        //Orgre::SceneNode test = cellRender.getNpcPart();

        const ESM::BodyPart *upperleg = environment.mWorld->getStore().bodyParts.search (bodyRaceID + "upper leg");
        const ESM::BodyPart *groin = environment.mWorld->getStore().bodyParts.search (bodyRaceID + "groin");
        const ESM::BodyPart *arm = environment.mWorld->getStore().bodyParts.search (bodyRaceID + "upper arm");
        const ESM::BodyPart *neck = environment.mWorld->getStore().bodyParts.search (bodyRaceID + "neck");
        const ESM::BodyPart *knee = environment.mWorld->getStore().bodyParts.search (bodyRaceID + "knee");
        const ESM::BodyPart *ankle = environment.mWorld->getStore().bodyParts.search (bodyRaceID + "ankle");
        const ESM::BodyPart *foot = environment.mWorld->getStore().bodyParts.search (bodyRaceID + "foot");
        const ESM::BodyPart *feet = environment.mWorld->getStore().bodyParts.search (bodyRaceID + "feet");
        const ESM::BodyPart *tail = environment.mWorld->getStore().bodyParts.search (bodyRaceID + "tail");
        const ESM::BodyPart *wrist = environment.mWorld->getStore().bodyParts.search (bodyRaceID + "wrist");
        const ESM::BodyPart *forearm = environment.mWorld->getStore().bodyParts.search (bodyRaceID + "forearm");
        const ESM::BodyPart *hand = environment.mWorld->getStore().bodyParts.search (bodyRaceID + "hand.1st");
        const ESM::BodyPart *hands = environment.mWorld->getStore().bodyParts.search (bodyRaceID + "hands.1st");


        //std::cout << "RACE" << bodyRaceID << "\n";

        Ogre::Vector3 pos2 = Ogre::Vector3( 0, .5, 75);
<<<<<<< HEAD
        std::string upperarmpath[2] = {npcName + "chest", npcName + "upper arm"};

=======
        
>>>>>>> 0f215290
        if (groin){
            cellRender.insertMesh("meshes\\" + groin->model, pos2, axis, kOgrePi, npcName + "groin", addresses, numbers);
            addresses2[numbers] = npcName + "groin";
            addresses[numbers++] = npcName + "groin";
        }
        if (tail) {
            cellRender.insertMesh("tail\\" + tail->model, Ogre::Vector3(0 , 0, -76), axis, kOgrePi, npcName + "tail", addresses, numbers, "tail");
            //std::cout << "TAIL\n";
        }

        //addresses[1] = npcName + "groin";
        if(upperleg){
        cellRender.insertMesh ("meshes\\" + upperleg->model, Ogre::Vector3( 6, 0, -16), axis, kOgrePi, npcName + "upper leg", addresses, numbers); //-18
        cellRender.insertMesh ("meshes\\" + upperleg->model, Ogre::Vector3( -6, 0, -16), axis, Ogre::Radian(0), npcName + "upper leg2", addresses2, numbers);
        addresses2[numbers] = npcName + "upper leg2";
        addresses[numbers++] = npcName + "upper leg";
        cellRender.scaleMesh(Ogre::Vector3(1, -1, 1), addresses, numbers);
        }
        if(knee)
        {
            cellRender.insertMesh ("meshes\\" + knee->model, Ogre::Vector3( 0, -1, -23), axis, Ogre::Radian(0), npcName + "knee", addresses, numbers);
        //cellRender.rotateMesh(Ogre::Vector3(0, 1, 0), Ogre::Radian (1), npcName + "upper arm");
        cellRender.insertMesh ("meshes\\" + knee->model, Ogre::Vector3( 0, -1, -23), axis, Ogre::Radian(0), npcName + "knee2", addresses2, numbers);

            addresses2[numbers] = npcName + "knee2";
            addresses[numbers++] = npcName + "knee";
        }
        if(ankle){

            cellRender.insertMesh ("meshes\\" + ankle->model, Ogre::Vector3( 0, 0, -20), axis, Ogre::Radian(0), npcName + "ankle", addresses, numbers);   //-1
            cellRender.insertMesh ("meshes\\" + ankle->model, Ogre::Vector3( 0,0, -20), axis, Ogre::Radian(0), npcName + "ankle2", addresses2, numbers); //-1

            addresses2[numbers] = npcName + "ankle2";
            addresses[numbers++] = npcName + "ankle";
        }
        if(foot){
            if(bodyRaceID.compare("b_n_khajiit_m_") == 0)
            {
                feet = foot;
            }
            else
            {
                cellRender.insertMesh ("meshes\\" + foot->model, Ogre::Vector3( 0, -4, -15), axis, Ogre::Radian(0), npcName + "foot", addresses, numbers);

                cellRender.insertMesh ("meshes\\" + foot->model, Ogre::Vector3( 0, -4, -15), axis, Ogre::Radian(0), npcName + "foot2", addresses2, numbers);
                addresses2[numbers] = npcName + "foot2";
                addresses[numbers++] = npcName + "foot";
            }
            //cellRender.scaleMesh(Ogre::Vector3(1, -1, 1), addresses, numbers);
        }
        if(feet){

            cellRender.insertMesh ("foot\\" + feet->model, Ogre::Vector3( 7, 4, -16), axis, kOgrePi, npcName + "foot", addresses, numbers);        //9, 0, -14

            cellRender.insertMesh ("foot\\" + feet->model, Ogre::Vector3( 7, 4, -16), axis, kOgrePi, npcName + "foot2", addresses2, numbers);
            addresses2[numbers] = npcName + "foot2";
            addresses[numbers++] = npcName + "foot";
            //cellRender.scaleMesh(Ogre::Vector3(1, -1, 1), addresses, numbers);
        }


        if (arm){
            //010
            cellRender.insertMesh("meshes\\" + arm->model, Ogre::Vector3(-12.5, 0, 104), Ogre::Vector3(0, 1, 0), -kOgrePiOverTwo, npcName + "upper arm", upperleft, uppernumbers);   //1, 0,.75
             //cellRender.rotateMesh(Ogre::Vector3(1, 0, 0), Ogre::Radian (.45), upperarmpath, 2);                                                                                          //-.5, 0, -.75
            cellRender.insertMesh("meshes\\" + arm->model, Ogre::Vector3(12.5, 0, 105), Ogre::Vector3(-.5, 0, -.75), kOgrePi, npcName + "upper arm2", upperright, uppernumbers);
            upperleft[uppernumbers] = npcName + "upper arm";
            upperright[uppernumbers++] = npcName + "upper arm2";
            cellRender.scaleMesh(Ogre::Vector3(1, -1, 1), upperleft, uppernumbers);        //1 -1 1
            cellRender.rotateMesh(Ogre::Vector3(0, .1, 0),  kOgrePiOverTwo, upperleft, uppernumbers);
        }

        if (forearm)
        {
        //addresses[1] = npcName + "upper arm";
            cellRender.insertMesh("meshes\\" + forearm->model, Ogre::Vector3(-12.5, 0, 0), Ogre::Vector3(0, 0, 0), kOgrePi, npcName + "forearm", upperleft, uppernumbers);
            cellRender.insertMesh("meshes\\" + forearm->model, Ogre::Vector3(-12.5, 0, 0), Ogre::Vector3(0, 0, 0), kOgrePi, npcName + "forearm2", upperright, uppernumbers);
            upperleft[uppernumbers] = npcName + "forearm";
            upperright[uppernumbers++] = npcName + "forearm2";
        }
        //else
        //  std::cout << npcName << "has no forearm";
        if (wrist)
        {
            if(upperleft[uppernumbers - 1].compare(npcName + "upper arm") == 0)
            {
                cellRender.insertMesh("meshes\\b\\B_N_Argonian_M_Forearm.nif", Ogre::Vector3(-12.5, 0, 0), Ogre::Vector3(0, 0, 0), kOgrePi, npcName + "forearm", upperleft, uppernumbers);
                cellRender.insertMesh("meshes\\b\\B_N_Argonian_M_Forearm.nif", Ogre::Vector3(-12.5, 0, 0), Ogre::Vector3(0, 0, 0), kOgrePi, npcName + "forearm2", upperright, uppernumbers);
                upperleft[uppernumbers] = npcName + "forearm";
                upperright[uppernumbers++] = npcName + "forearm2";

            }
            cellRender.insertMesh("meshes\\" + wrist->model, Ogre::Vector3(-9.5, 0, 0), Ogre::Vector3(0, 0, 0), kOgrePi, npcName + "wrist", upperleft, uppernumbers);
            cellRender.insertMesh("meshes\\" + wrist->model, Ogre::Vector3(-9.5, 0, 0), Ogre::Vector3(0, 0, 0), kOgrePi, npcName + "wrist2", upperright, uppernumbers);
            upperleft[uppernumbers] = npcName + "wrist";
            upperright[uppernumbers++] = npcName + "wrist2";
        }


        if(hand)
        {
            //std::cout << "WE FOUND A HAND\n";
                                                            //-50, 0, -120
            //std::cout << "WE FOUND HANDS\n";
            std::string pass;
            if(hand->model.compare("b\\B_N_Dark Elf_F_Hands.1st.NIF")==0 && bodyRaceID.compare("b_n_dark elf_m_") == 0)
                pass = "b\\B_N_Dark Elf_M_Hands.1st.NIF";
            else
                pass = hand->model;
            cellRender.insertMesh("meshes\\" + pass, Ogre::Vector3(42, 1, -110), Ogre::Vector3(0, 0, 0), kOgrePi, npcName + "hand", upperleft, uppernumbers,false);   //0, 100, -100    0,0,120
            cellRender.insertMesh("meshes\\" + pass, Ogre::Vector3(42, 1, -110), Ogre::Vector3(0, 0,0), kOgrePi, npcName + "hand2", upperright, uppernumbers, false);   //0, 100, -100    0,0,120
            upperleft[uppernumbers] = npcName + "hand";
            upperright[uppernumbers++] = npcName + "hand2";
            //cellRender.rotateMesh(Ogre::Vector3(0, 0,0),  kOgrePi, upperleft, uppernumbers);
            cellRender.scaleMesh(Ogre::Vector3(1, -1, 1), upperleft, uppernumbers);
            cellRender.scaleMesh(Ogre::Vector3(1, -1, 1), upperright, uppernumbers);
        }
        if(hands)
        {
            std::string pass;
            if(hands->model.compare("b\\B_N_Redguard_F_Hands.1st.nif")==0 && bodyRaceID.compare("b_n_redguard_m_") == 0)
                pass = "b\\B_N_Redguard_M_Hands.1st.nif";
            else if(hands->model.compare("b\\B_N_Imperial_M_Hands.1st.nif") == 0 && bodyRaceID.compare("b_n_nord_m_") == 0)
                pass = "b\\B_N_Nord_M_Hands.1st.nif";
            else
                pass =hands->model;                             //-50, 0, -120
            cellRender.insertMesh("meshes\\" + pass, Ogre::Vector3(42, 1,-110), Ogre::Vector3(0, 0, 0), kOgrePi, npcName + "hand", upperleft, uppernumbers, false);   //0, 100, -100    42, 0, -110
            //cellRender.insertMesh("meshes\\" + hands->model, Ogre::Vector3(42, 0,110), Ogre::Vector3(1, 0, 0), kOgrePi, npcName + "hand", upperleft, uppernumbers, false);   //0, 100, -100    42, 0, -110
            cellRender.insertMesh("meshes\\" + pass, Ogre::Vector3(42, 1, -110), Ogre::Vector3(0, 0, 0), kOgrePi, npcName + "hand2", upperright, uppernumbers, false);   //0, 100, -100    0,0,120
            upperleft[uppernumbers] = npcName + "hand";
            upperright[uppernumbers++] = npcName + "hand2";
            cellRender.scaleMesh(Ogre::Vector3(1, -1, 1), upperleft, uppernumbers);
            cellRender.scaleMesh(Ogre::Vector3(1, -1, 1), upperright, uppernumbers);
        }

        //neck will reset chest counter
        if(neck)
        {
            cellRender.insertMesh ("meshes\\" + neck->model, Ogre::Vector3( 0, 0, 120), axis, kOgrePi, npcName + "neck", neckandup, neckNumbers);
            neckandup[neckNumbers++] = npcName + "neck";
        }
        cellRender.insertMesh (headModel, Ogre::Vector3( 0, 0, 5), axis, Ogre::Radian(0), npcName + "head", neckandup, neckNumbers);
        neckandup[neckNumbers++] = npcName + "head";
        cellRender.insertMesh (hairModel, Ogre::Vector3( 0, -1, 0), axis, Ogre::Radian(0), npcName + "hair", neckandup, neckNumbers);

        cellRender.insertActorPhysics();
        ref->mData.setHandle (rendering.end (ref->mData.isEnabled()));
    }

    void Npc::enable (const MWWorld::Ptr& ptr, MWWorld::Environment& environment) const
    {
        environment.mMechanicsManager->addActor (ptr);
    }

    void Npc::disable (const MWWorld::Ptr& ptr, MWWorld::Environment& environment) const
    {
        environment.mMechanicsManager->removeActor (ptr);
    }

    std::string Npc::getName (const MWWorld::Ptr& ptr) const
    {
        ESMS::LiveCellRef<ESM::NPC, MWWorld::RefData> *ref =
            ptr.get<ESM::NPC>();

        return ref->base->name;
    }

    MWMechanics::CreatureStats& Npc::getCreatureStats (const MWWorld::Ptr& ptr) const
    {
        if (!ptr.getRefData().getCreatureStats().get())
        {
            boost::shared_ptr<MWMechanics::CreatureStats> stats (
                new MWMechanics::CreatureStats);

            ESMS::LiveCellRef<ESM::NPC, MWWorld::RefData> *ref = ptr.get<ESM::NPC>();

            stats->mAttributes[0].set (ref->base->npdt52.strength);
            stats->mAttributes[1].set (ref->base->npdt52.intelligence);
            stats->mAttributes[2].set (ref->base->npdt52.willpower);
            stats->mAttributes[3].set (ref->base->npdt52.agility);
            stats->mAttributes[4].set (ref->base->npdt52.speed);
            stats->mAttributes[5].set (ref->base->npdt52.endurance);
            stats->mAttributes[6].set (ref->base->npdt52.personality);
            stats->mAttributes[7].set (ref->base->npdt52.luck);
            stats->mDynamic[0].set (ref->base->npdt52.health);
            stats->mDynamic[1].set (ref->base->npdt52.mana);
            stats->mDynamic[2].set (ref->base->npdt52.fatigue);

            stats->mLevel = ref->base->npdt52.level;

            ptr.getRefData().getCreatureStats() = stats;
        }

        return *ptr.getRefData().getCreatureStats();
    }

    MWMechanics::NpcStats& Npc::getNpcStats (const MWWorld::Ptr& ptr) const
    {
        if (!ptr.getRefData().getNpcStats().get())
        {
            boost::shared_ptr<MWMechanics::NpcStats> stats (
                new MWMechanics::NpcStats);

            ESMS::LiveCellRef<ESM::NPC, MWWorld::RefData> *ref = ptr.get<ESM::NPC>();

            if (!ref->base->faction.empty())
            {
                // TODO research how initial rank is stored. The information in loadnpc.hpp are at
                // best very unclear.
                stats->mFactionRank[ref->base->faction] = 0;
            }

            for (int i=0; i<27; ++i)
                stats->mSkill[i].setBase (ref->base->npdt52.skills[i]);

            ptr.getRefData().getNpcStats() = stats;
        }

        return *ptr.getRefData().getNpcStats();
    }

    boost::shared_ptr<MWWorld::Action> Npc::activate (const MWWorld::Ptr& ptr,
        const MWWorld::Ptr& actor, const MWWorld::Environment& environment) const
    {
        return boost::shared_ptr<MWWorld::Action> (new MWWorld::ActionTalk (ptr));
    }

    MWWorld::ContainerStore<MWWorld::RefData>& Npc::getContainerStore (const MWWorld::Ptr& ptr)
        const
    {
        if (!ptr.getRefData().getContainerStore().get())
        {
            boost::shared_ptr<MWWorld::ContainerStore<MWWorld::RefData> > store (
                new MWWorld::ContainerStore<MWWorld::RefData>);

            // TODO add initial content

            ptr.getRefData().getContainerStore() = store;
        }

        return *ptr.getRefData().getContainerStore();
    }

    std::string Npc::getScript (const MWWorld::Ptr& ptr) const
    {
        ESMS::LiveCellRef<ESM::NPC, MWWorld::RefData> *ref =
            ptr.get<ESM::NPC>();

        return ref->base->script;
    }

    void Npc::setForceStance (const MWWorld::Ptr& ptr, Stance stance, bool force) const
    {
        MWMechanics::NpcStats& stats = getNpcStats (ptr);

        switch (stance)
        {
            case Run:

                stats.mForceRun = force;
                break;

            case Sneak:

                stats.mForceSneak = force;
                break;

            case Combat:

                throw std::runtime_error ("combat stance not enforcable for NPCs");
        }
    }

    void Npc::setStance (const MWWorld::Ptr& ptr, Stance stance, bool set) const
    {
        MWMechanics::NpcStats& stats = getNpcStats (ptr);

        switch (stance)
        {
            case Run:

                stats.mRun = set;
                break;

            case Sneak:

                stats.mSneak = set;
                break;

            case Combat:

                stats.mCombat = set;
                break;
        }
    }

    bool Npc::getStance (const MWWorld::Ptr& ptr, Stance stance, bool ignoreForce) const
    {
        MWMechanics::NpcStats& stats = getNpcStats (ptr);

        switch (stance)
        {
            case Run:

                if (!ignoreForce && stats.mForceRun)
                    return true;

                return stats.mRun;

            case Sneak:

                if (!ignoreForce && stats.mForceSneak)
                    return true;

                return stats.mSneak;

            case Combat:

                return stats.mCombat;
        }

        return false;
    }

    float Npc::getSpeed (const MWWorld::Ptr& ptr) const
    {
        return getStance (ptr, Run) ? 600 : 300; // TODO calculate these values from stats
    }

    MWMechanics::Movement& Npc::getMovementSettings (const MWWorld::Ptr& ptr) const
    {
        if (!ptr.getRefData().getMovement().get())
        {
            boost::shared_ptr<MWMechanics::Movement> movement (
                new MWMechanics::Movement);

            ptr.getRefData().getMovement() = movement;
        }

        return *ptr.getRefData().getMovement();
    }

    Ogre::Vector3 Npc::getMovementVector (const MWWorld::Ptr& ptr) const
    {
        Ogre::Vector3 vector (0, 0, 0);

        if (ptr.getRefData().getMovement().get())
        {
            vector.x = - ptr.getRefData().getMovement()->mLeftRight * 200;
            vector.y = ptr.getRefData().getMovement()->mForwardBackward * 200;

            if (getStance (ptr, Run, false))
                vector *= 2;
        }

        return vector;
    }

    void Npc::registerSelf()
    {
        boost::shared_ptr<Class> instance (new Npc);

        registerClass (typeid (ESM::NPC).name(), instance);
    }
}<|MERGE_RESOLUTION|>--- conflicted
+++ resolved
@@ -109,12 +109,7 @@
         //std::cout << "RACE" << bodyRaceID << "\n";
 
         Ogre::Vector3 pos2 = Ogre::Vector3( 0, .5, 75);
-<<<<<<< HEAD
-        std::string upperarmpath[2] = {npcName + "chest", npcName + "upper arm"};
-
-=======
-        
->>>>>>> 0f215290
+
         if (groin){
             cellRender.insertMesh("meshes\\" + groin->model, pos2, axis, kOgrePi, npcName + "groin", addresses, numbers);
             addresses2[numbers] = npcName + "groin";
