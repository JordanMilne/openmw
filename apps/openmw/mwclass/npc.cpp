
#include "npc.hpp"

#include <components/esm/loadnpc.hpp>

#include "../mwmechanics/creaturestats.hpp"

#include "../mwworld/ptr.hpp"

namespace MWClass
{
    std::string Npc::getName (const MWWorld::Ptr& ptr) const
    {
        ESMS::LiveCellRef<ESM::NPC, MWWorld::RefData> *ref =
            ptr.get<ESM::NPC>();

        return ref->base->name;
    }

    MWMechanics::CreatureStats& Npc::getCreatureStats (const MWWorld::Ptr& ptr) const
    {
        if (!ptr.getRefData().getCreatureStats().get())
        {
            boost::shared_ptr<MWMechanics::CreatureStats> stats (
                new MWMechanics::CreatureStats);

            ESMS::LiveCellRef<ESM::NPC, MWWorld::RefData> *ref = ptr.get<ESM::NPC>();

            stats->mAttributes[0].set (ref->base->npdt52.strength);
            stats->mAttributes[1].set (ref->base->npdt52.intelligence);
            stats->mAttributes[2].set (ref->base->npdt52.willpower);
            stats->mAttributes[3].set (ref->base->npdt52.agility);
            stats->mAttributes[4].set (ref->base->npdt52.speed);
            stats->mAttributes[5].set (ref->base->npdt52.endurance);
            stats->mAttributes[6].set (ref->base->npdt52.personality);
            stats->mAttributes[7].set (ref->base->npdt52.luck);
            stats->mDynamic[0].set (ref->base->npdt52.health);
            stats->mDynamic[1].set (ref->base->npdt52.mana);
            stats->mDynamic[2].set (ref->base->npdt52.fatigue);

            ptr.getRefData().getCreatureStats() = stats;
        }

        return *ptr.getRefData().getCreatureStats();
    }

<<<<<<< HEAD
    MWWorld::ContainerStore<MWWorld::RefData>& Npc::getContainerStore (const MWWorld::Ptr& ptr) const
    {
        if (!ptr.getRefData().getContainerStore().get())
        {
            boost::shared_ptr<MWWorld::ContainerStore<MWWorld::RefData> > store (
                new MWWorld::ContainerStore<MWWorld::RefData>);

            // TODO add initial content

            ptr.getRefData().getContainerStore() = store;
        }

        return *ptr.getRefData().getContainerStore();
=======
    std::string Npc::getScript (const MWWorld::Ptr& ptr) const
    {
        ESMS::LiveCellRef<ESM::NPC, MWWorld::RefData> *ref =
            ptr.get<ESM::NPC>();

        return ref->base->script;
>>>>>>> 8e6a7656
    }

    void Npc::registerSelf()
    {
        boost::shared_ptr<Class> instance (new Npc);

        registerClass (typeid (ESM::NPC).name(), instance);
    }
}<|MERGE_RESOLUTION|>--- conflicted
+++ resolved
@@ -44,8 +44,8 @@
         return *ptr.getRefData().getCreatureStats();
     }
 
-<<<<<<< HEAD
-    MWWorld::ContainerStore<MWWorld::RefData>& Npc::getContainerStore (const MWWorld::Ptr& ptr) const
+    MWWorld::ContainerStore<MWWorld::RefData>& Npc::getContainerStore (const MWWorld::Ptr& ptr)
+        const
     {
         if (!ptr.getRefData().getContainerStore().get())
         {
@@ -58,14 +58,14 @@
         }
 
         return *ptr.getRefData().getContainerStore();
-=======
+    }
+
     std::string Npc::getScript (const MWWorld::Ptr& ptr) const
     {
         ESMS::LiveCellRef<ESM::NPC, MWWorld::RefData> *ref =
             ptr.get<ESM::NPC>();
 
         return ref->base->script;
->>>>>>> 8e6a7656
     }
 
     void Npc::registerSelf()
