
#include "npc.hpp"

#include <components/esm/loadnpc.hpp>

#include "../mwmechanics/creaturestats.hpp"
#include "../mwmechanics/npcstats.hpp"

#include "../mwworld/ptr.hpp"
#include "../mwworld/actiontalk.hpp"
#include "../mwworld/environment.hpp"
#include "../mwworld/world.hpp"

#include "../mwrender/cellimp.hpp"

#include "../mwmechanics/mechanicsmanager.hpp"
#include <OgreSceneNode.h>

namespace
{
    const Ogre::Radian kOgrePi (Ogre::Math::PI);
    const Ogre::Radian kOgrePiOverTwo (Ogre::Math::PI / Ogre::Real(2.0));
}

namespace MWClass
{
    std::string Npc::getId (const MWWorld::Ptr& ptr) const
    {
        ESMS::LiveCellRef<ESM::NPC, MWWorld::RefData> *ref =
            ptr.get<ESM::NPC>();

        return ref->base->mId;
    }

    void Npc::insertObj (const MWWorld::Ptr& ptr, MWRender::CellRenderImp& cellRender,
        MWWorld::Environment& environment) const
    {
        //Ogre::SceneNode *chest;
        ESMS::LiveCellRef<ESM::NPC, MWWorld::RefData> *ref =
            ptr.get<ESM::NPC>();

        //Store scenenodes by npc's name + bodypart [0]  ,  npc's name + bodypart    [1]
        //Ex.                 Fargothchest               ,  Fargothneck

        assert (ref->base != NULL);

        std::string hairID = ref->base->hair;
        std::string headID = ref->base->head;

        // very ugly workaround to stop OGRE from chocking on non-unique scene node handles
        static int uniqueId = 0;

        std::ostringstream stream;
        stream << "npc$" << uniqueId++;

        std::string npcName = stream.str(); // ref->base->name;
        //std::cout << "NPC: " << npcName << "\n";

        //get the part of the bodypart id which describes the race and the gender
        std::string bodyRaceID = headID.substr(0, headID.find_last_of("head_") - 4);
        std::string headModel = "meshes\\" +
            environment.mWorld->getStore().bodyParts.find(headID)->model;

        std::string hairModel = "meshes\\" +
            environment.mWorld->getStore().bodyParts.find(hairID)->model;

        MWRender::Rendering rendering (cellRender, ref->ref);


        //TODO: define consts for each bodypart e.g. chest, foot, wrist... and put the parts in the
        // right place
        const ESM::BodyPart *bodyPart =
            environment.mWorld->getStore().bodyParts.search (bodyRaceID + "chest");

        //bodyPart->model->
        Ogre::Vector3 pos = Ogre::Vector3( 20, 20, 20);
        Ogre::Vector3 axis = Ogre::Vector3( 0, 0, 1);
        Ogre::Radian angle = Ogre::Radian(0);

        std::string addresses[6] = {"", "", "", "","", ""};
        std::string addresses2[6] = {"", "", "", "", "", ""};
        std::string upperleft[5] = {"", "", "", "", ""};
        std::string upperright[5] = {"", "", "", "", ""};
        std::string neckandup[5] = {"", "", "","",""};
        int numbers = 0;
        int uppernumbers = 0;
        int neckNumbers = 0;

        if (bodyPart){

           cellRender.insertMesh("meshes\\" + bodyPart->model, pos, axis, angle, npcName + "chest", addresses, numbers, true);   //2 0
           addresses2[numbers] = npcName + "chest";
           addresses[numbers++] = npcName + "chest";
           upperleft[uppernumbers] = npcName + "chest";
           upperright[uppernumbers++] = npcName + "chest";
           neckandup[neckNumbers++] = npcName + "chest";
        }
           //std::cout << "GETTING NPC PART";
        //Orgre::SceneNode test = cellRender.getNpcPart();

        const ESM::BodyPart *upperleg = environment.mWorld->getStore().bodyParts.search (bodyRaceID + "upper leg");
        const ESM::BodyPart *groin = environment.mWorld->getStore().bodyParts.search (bodyRaceID + "groin");
        const ESM::BodyPart *arm = environment.mWorld->getStore().bodyParts.search (bodyRaceID + "upper arm");
        const ESM::BodyPart *neck = environment.mWorld->getStore().bodyParts.search (bodyRaceID + "neck");
        const ESM::BodyPart *knee = environment.mWorld->getStore().bodyParts.search (bodyRaceID + "knee");
        const ESM::BodyPart *ankle = environment.mWorld->getStore().bodyParts.search (bodyRaceID + "ankle");
        const ESM::BodyPart *foot = environment.mWorld->getStore().bodyParts.search (bodyRaceID + "foot");
        const ESM::BodyPart *feet = environment.mWorld->getStore().bodyParts.search (bodyRaceID + "feet");
        const ESM::BodyPart *tail = environment.mWorld->getStore().bodyParts.search (bodyRaceID + "tail");
        const ESM::BodyPart *wrist = environment.mWorld->getStore().bodyParts.search (bodyRaceID + "wrist");
        const ESM::BodyPart *forearm = environment.mWorld->getStore().bodyParts.search (bodyRaceID + "forearm");
        const ESM::BodyPart *hand = environment.mWorld->getStore().bodyParts.search (bodyRaceID + "hand.1st");
        const ESM::BodyPart *hands = environment.mWorld->getStore().bodyParts.search (bodyRaceID + "hands.1st");


        //std::cout << "RACE" << bodyRaceID << "\n";

        Ogre::Vector3 pos2 = Ogre::Vector3( 0, .5, 75);

        if (groin){
            cellRender.insertMesh("meshes\\" + groin->model, pos2, axis, kOgrePi, npcName + "groin", addresses, numbers);
            addresses2[numbers] = npcName + "groin";
            addresses[numbers++] = npcName + "groin";
        }
        if (tail) {
            cellRender.insertMesh("tail\\" + tail->model, Ogre::Vector3(0 , 0, -76), axis, kOgrePi, npcName + "tail", addresses, numbers, "tail");
            //std::cout << "TAIL\n";
        }

        //addresses[1] = npcName + "groin";
        if(upperleg){
        cellRender.insertMesh ("meshes\\" + upperleg->model, Ogre::Vector3( 6, 0, -16), axis, kOgrePi, npcName + "upper leg", addresses, numbers); //-18
        cellRender.insertMesh ("meshes\\" + upperleg->model, Ogre::Vector3( -6, 0, -16), axis, Ogre::Radian(0), npcName + "upper leg2", addresses2, numbers);
        addresses2[numbers] = npcName + "upper leg2";
        addresses[numbers++] = npcName + "upper leg";
        cellRender.scaleMesh(Ogre::Vector3(1, -1, 1), addresses, numbers);
        }
        if(knee)
        {
            cellRender.insertMesh ("meshes\\" + knee->model, Ogre::Vector3( 0, -1, -23), axis, Ogre::Radian(0), npcName + "knee", addresses, numbers);
        //cellRender.rotateMesh(Ogre::Vector3(0, 1, 0), Ogre::Radian (1), npcName + "upper arm");
        cellRender.insertMesh ("meshes\\" + knee->model, Ogre::Vector3( 0, -1, -23), axis, Ogre::Radian(0), npcName + "knee2", addresses2, numbers);

            addresses2[numbers] = npcName + "knee2";
            addresses[numbers++] = npcName + "knee";
        }
        if(ankle){

            cellRender.insertMesh ("meshes\\" + ankle->model, Ogre::Vector3( 0, 0, -20), axis, Ogre::Radian(0), npcName + "ankle", addresses, numbers);   //-1
            cellRender.insertMesh ("meshes\\" + ankle->model, Ogre::Vector3( 0,0, -20), axis, Ogre::Radian(0), npcName + "ankle2", addresses2, numbers); //-1

            addresses2[numbers] = npcName + "ankle2";
            addresses[numbers++] = npcName + "ankle";
        }
        if(foot){
            if(bodyRaceID.compare("b_n_khajiit_m_") == 0)
            {
                feet = foot;
            }
            else
            {
                cellRender.insertMesh ("meshes\\" + foot->model, Ogre::Vector3( 0, -4, -15), axis, Ogre::Radian(0), npcName + "foot", addresses, numbers);

                cellRender.insertMesh ("meshes\\" + foot->model, Ogre::Vector3( 0, -4, -15), axis, Ogre::Radian(0), npcName + "foot2", addresses2, numbers);
                addresses2[numbers] = npcName + "foot2";
                addresses[numbers++] = npcName + "foot";
            }
            //cellRender.scaleMesh(Ogre::Vector3(1, -1, 1), addresses, numbers);
        }
        if(feet){

            cellRender.insertMesh ("foot\\" + feet->model, Ogre::Vector3( 7, 4, -16), axis, kOgrePi, npcName + "foot", addresses, numbers);        //9, 0, -14

            cellRender.insertMesh ("foot\\" + feet->model, Ogre::Vector3( 7, 4, -16), axis, kOgrePi, npcName + "foot2", addresses2, numbers);
            addresses2[numbers] = npcName + "foot2";
            addresses[numbers++] = npcName + "foot";
            //cellRender.scaleMesh(Ogre::Vector3(1, -1, 1), addresses, numbers);
        }


        if (arm){
            //010
            cellRender.insertMesh("meshes\\" + arm->model, Ogre::Vector3(-12.5, 0, 104), Ogre::Vector3(0, 1, 0), -kOgrePiOverTwo, npcName + "upper arm", upperleft, uppernumbers);   //1, 0,.75
             //cellRender.rotateMesh(Ogre::Vector3(1, 0, 0), Ogre::Radian (.45), upperarmpath, 2);                                                                                          //-.5, 0, -.75
            cellRender.insertMesh("meshes\\" + arm->model, Ogre::Vector3(12.5, 0, 105), Ogre::Vector3(-.5, 0, -.75), kOgrePi, npcName + "upper arm2", upperright, uppernumbers);
            upperleft[uppernumbers] = npcName + "upper arm";
            upperright[uppernumbers++] = npcName + "upper arm2";
            cellRender.scaleMesh(Ogre::Vector3(1, -1, 1), upperleft, uppernumbers);        //1 -1 1
            cellRender.rotateMesh(Ogre::Vector3(0, .1, 0),  kOgrePiOverTwo, upperleft, uppernumbers);
        }

        if (forearm)
        {
        //addresses[1] = npcName + "upper arm";
            cellRender.insertMesh("meshes\\" + forearm->model, Ogre::Vector3(-12.5, 0, 0), Ogre::Vector3(0, 0, 0), kOgrePi, npcName + "forearm", upperleft, uppernumbers);
            cellRender.insertMesh("meshes\\" + forearm->model, Ogre::Vector3(-12.5, 0, 0), Ogre::Vector3(0, 0, 0), kOgrePi, npcName + "forearm2", upperright, uppernumbers);
            upperleft[uppernumbers] = npcName + "forearm";
            upperright[uppernumbers++] = npcName + "forearm2";
        }
        //else
        //  std::cout << npcName << "has no forearm";
        if (wrist)
        {
            if(upperleft[uppernumbers - 1].compare(npcName + "upper arm") == 0)
            {
                cellRender.insertMesh("meshes\\b\\B_N_Argonian_M_Forearm.nif", Ogre::Vector3(-12.5, 0, 0), Ogre::Vector3(0, 0, 0), kOgrePi, npcName + "forearm", upperleft, uppernumbers);
                cellRender.insertMesh("meshes\\b\\B_N_Argonian_M_Forearm.nif", Ogre::Vector3(-12.5, 0, 0), Ogre::Vector3(0, 0, 0), kOgrePi, npcName + "forearm2", upperright, uppernumbers);
                upperleft[uppernumbers] = npcName + "forearm";
                upperright[uppernumbers++] = npcName + "forearm2";

            }
            cellRender.insertMesh("meshes\\" + wrist->model, Ogre::Vector3(-9.5, 0, 0), Ogre::Vector3(0, 0, 0), kOgrePi, npcName + "wrist", upperleft, uppernumbers);
            cellRender.insertMesh("meshes\\" + wrist->model, Ogre::Vector3(-9.5, 0, 0), Ogre::Vector3(0, 0, 0), kOgrePi, npcName + "wrist2", upperright, uppernumbers);
            upperleft[uppernumbers] = npcName + "wrist";
            upperright[uppernumbers++] = npcName + "wrist2";
        }


        if(hand)
        {
            //std::cout << "WE FOUND A HAND\n";
                                                            //-50, 0, -120
            //std::cout << "WE FOUND HANDS\n";
            std::string pass;
            if(hand->model.compare("b\\B_N_Dark Elf_F_Hands.1st.NIF")==0 && bodyRaceID.compare("b_n_dark elf_m_") == 0)
                pass = "b\\B_N_Dark Elf_M_Hands.1st.NIF";
            else
                pass = hand->model;
            cellRender.insertMesh("meshes\\" + pass, Ogre::Vector3(42, 1, -110), Ogre::Vector3(0, 0, 0), kOgrePi, npcName + "hand", upperleft, uppernumbers,false);   //0, 100, -100    0,0,120
            cellRender.insertMesh("meshes\\" + pass, Ogre::Vector3(42, 1, -110), Ogre::Vector3(0, 0,0), kOgrePi, npcName + "hand2", upperright, uppernumbers, false);   //0, 100, -100    0,0,120
            upperleft[uppernumbers] = npcName + "hand";
            upperright[uppernumbers++] = npcName + "hand2";
            //cellRender.rotateMesh(Ogre::Vector3(0, 0,0),  kOgrePi, upperleft, uppernumbers);
            cellRender.scaleMesh(Ogre::Vector3(1, -1, 1), upperleft, uppernumbers);
            cellRender.scaleMesh(Ogre::Vector3(1, -1, 1), upperright, uppernumbers);
        }
        if(hands)
        {
            std::string pass;
            if(hands->model.compare("b\\B_N_Redguard_F_Hands.1st.nif")==0 && bodyRaceID.compare("b_n_redguard_m_") == 0)
                pass = "b\\B_N_Redguard_M_Hands.1st.nif";
            else if(hands->model.compare("b\\B_N_Imperial_M_Hands.1st.nif") == 0 && bodyRaceID.compare("b_n_nord_m_") == 0)
                pass = "b\\B_N_Nord_M_Hands.1st.nif";
            else
                pass =hands->model;                             //-50, 0, -120
            cellRender.insertMesh("meshes\\" + pass, Ogre::Vector3(42, 1,-110), Ogre::Vector3(0, 0, 0), kOgrePi, npcName + "hand", upperleft, uppernumbers, false);   //0, 100, -100    42, 0, -110
            //cellRender.insertMesh("meshes\\" + hands->model, Ogre::Vector3(42, 0,110), Ogre::Vector3(1, 0, 0), kOgrePi, npcName + "hand", upperleft, uppernumbers, false);   //0, 100, -100    42, 0, -110
            cellRender.insertMesh("meshes\\" + pass, Ogre::Vector3(42, 1, -110), Ogre::Vector3(0, 0, 0), kOgrePi, npcName + "hand2", upperright, uppernumbers, false);   //0, 100, -100    0,0,120
            upperleft[uppernumbers] = npcName + "hand";
            upperright[uppernumbers++] = npcName + "hand2";
            cellRender.scaleMesh(Ogre::Vector3(1, -1, 1), upperleft, uppernumbers);
            cellRender.scaleMesh(Ogre::Vector3(1, -1, 1), upperright, uppernumbers);
        }

        //neck will reset chest counter
        if(neck)
        {
            cellRender.insertMesh ("meshes\\" + neck->model, Ogre::Vector3( 0, 0, 120), axis, kOgrePi, npcName + "neck", neckandup, neckNumbers);
            neckandup[neckNumbers++] = npcName + "neck";
        }
        cellRender.insertMesh (headModel, Ogre::Vector3( 0, 0, 5), axis, Ogre::Radian(0), npcName + "head", neckandup, neckNumbers);
        neckandup[neckNumbers++] = npcName + "head";
        cellRender.insertMesh (hairModel, Ogre::Vector3( 0, -1, 0), axis, Ogre::Radian(0), npcName + "hair", neckandup, neckNumbers);

        cellRender.insertActorPhysics();
        ref->mData.setHandle (rendering.end (ref->mData.isEnabled()));
<<<<<<< HEAD

=======
>>>>>>> 647e8800
    }

    void Npc::enable (const MWWorld::Ptr& ptr, MWWorld::Environment& environment) const
    {
        environment.mMechanicsManager->addActor (ptr);
    }

    void Npc::disable (const MWWorld::Ptr& ptr, MWWorld::Environment& environment) const
    {
        environment.mMechanicsManager->removeActor (ptr);
    }

    std::string Npc::getName (const MWWorld::Ptr& ptr) const
    {
        ESMS::LiveCellRef<ESM::NPC, MWWorld::RefData> *ref =
            ptr.get<ESM::NPC>();

        return ref->base->name;
    }

    MWMechanics::CreatureStats& Npc::getCreatureStats (const MWWorld::Ptr& ptr) const
    {
        if (!ptr.getRefData().getCreatureStats().get())
        {
            boost::shared_ptr<MWMechanics::CreatureStats> stats (
                new MWMechanics::CreatureStats);

            ESMS::LiveCellRef<ESM::NPC, MWWorld::RefData> *ref = ptr.get<ESM::NPC>();

            stats->mAttributes[0].set (ref->base->npdt52.strength);
            stats->mAttributes[1].set (ref->base->npdt52.intelligence);
            stats->mAttributes[2].set (ref->base->npdt52.willpower);
            stats->mAttributes[3].set (ref->base->npdt52.agility);
            stats->mAttributes[4].set (ref->base->npdt52.speed);
            stats->mAttributes[5].set (ref->base->npdt52.endurance);
            stats->mAttributes[6].set (ref->base->npdt52.personality);
            stats->mAttributes[7].set (ref->base->npdt52.luck);
            stats->mDynamic[0].set (ref->base->npdt52.health);
            stats->mDynamic[1].set (ref->base->npdt52.mana);
            stats->mDynamic[2].set (ref->base->npdt52.fatigue);

            stats->mLevel = ref->base->npdt52.level;

            ptr.getRefData().getCreatureStats() = stats;
        }

        return *ptr.getRefData().getCreatureStats();
    }

    MWMechanics::NpcStats& Npc::getNpcStats (const MWWorld::Ptr& ptr) const
    {
        if (!ptr.getRefData().getNpcStats().get())
        {
            boost::shared_ptr<MWMechanics::NpcStats> stats (
                new MWMechanics::NpcStats);

            ESMS::LiveCellRef<ESM::NPC, MWWorld::RefData> *ref = ptr.get<ESM::NPC>();

            if (!ref->base->faction.empty())
            {
                // TODO research how initial rank is stored. The information in loadnpc.hpp are at
                // best very unclear.
                stats->mFactionRank[ref->base->faction] = 0;
            }

            for (int i=0; i<27; ++i)
                stats->mSkill[i].setBase (ref->base->npdt52.skills[i]);

            ptr.getRefData().getNpcStats() = stats;
        }

        return *ptr.getRefData().getNpcStats();
    }

    boost::shared_ptr<MWWorld::Action> Npc::activate (const MWWorld::Ptr& ptr,
        const MWWorld::Ptr& actor, const MWWorld::Environment& environment) const
    {
        return boost::shared_ptr<MWWorld::Action> (new MWWorld::ActionTalk (ptr));
    }

    MWWorld::ContainerStore<MWWorld::RefData>& Npc::getContainerStore (const MWWorld::Ptr& ptr)
        const
    {
        if (!ptr.getRefData().getContainerStore().get())
        {
            boost::shared_ptr<MWWorld::ContainerStore<MWWorld::RefData> > store (
                new MWWorld::ContainerStore<MWWorld::RefData>);

            // TODO add initial content

            ptr.getRefData().getContainerStore() = store;
        }

        return *ptr.getRefData().getContainerStore();
    }

    std::string Npc::getScript (const MWWorld::Ptr& ptr) const
    {
        ESMS::LiveCellRef<ESM::NPC, MWWorld::RefData> *ref =
            ptr.get<ESM::NPC>();

        return ref->base->script;
    }

    void Npc::setForceStance (const MWWorld::Ptr& ptr, Stance stance, bool force) const
    {
        MWMechanics::NpcStats& stats = getNpcStats (ptr);

        switch (stance)
        {
            case Run:

                stats.mForceRun = force;
                break;

            case Sneak:

                stats.mForceSneak = force;
                break;

            case Combat:

                throw std::runtime_error ("combat stance not enforcable for NPCs");
        }
    }

    void Npc::setStance (const MWWorld::Ptr& ptr, Stance stance, bool set) const
    {
        MWMechanics::NpcStats& stats = getNpcStats (ptr);

        switch (stance)
        {
            case Run:

                stats.mRun = set;
                break;

            case Sneak:

                stats.mSneak = set;
                break;

            case Combat:

                stats.mCombat = set;
                break;
        }
    }

    bool Npc::getStance (const MWWorld::Ptr& ptr, Stance stance, bool ignoreForce) const
    {
        MWMechanics::NpcStats& stats = getNpcStats (ptr);

        switch (stance)
        {
            case Run:

                if (!ignoreForce && stats.mForceRun)
                    return true;

                return stats.mRun;

            case Sneak:

                if (!ignoreForce && stats.mForceSneak)
                    return true;

                return stats.mSneak;

            case Combat:

                return stats.mCombat;
        }

        return false;
    }

    float Npc::getSpeed (const MWWorld::Ptr& ptr) const
    {
        return getStance (ptr, Run) ? 600 : 300; // TODO calculate these values from stats
    }

    MWMechanics::Movement& Npc::getMovementSettings (const MWWorld::Ptr& ptr) const
    {
        if (!ptr.getRefData().getMovement().get())
        {
            boost::shared_ptr<MWMechanics::Movement> movement (
                new MWMechanics::Movement);

            ptr.getRefData().getMovement() = movement;
        }

        return *ptr.getRefData().getMovement();
    }

    Ogre::Vector3 Npc::getMovementVector (const MWWorld::Ptr& ptr) const
    {
        Ogre::Vector3 vector (0, 0, 0);

        if (ptr.getRefData().getMovement().get())
        {
            vector.x = - ptr.getRefData().getMovement()->mLeftRight * 200;
            vector.y = ptr.getRefData().getMovement()->mForwardBackward * 200;

            if (getStance (ptr, Run, false))
                vector *= 2;
        }

        return vector;
    }

    void Npc::registerSelf()
    {
        boost::shared_ptr<Class> instance (new Npc);

        registerClass (typeid (ESM::NPC).name(), instance);
    }
}<|MERGE_RESOLUTION|>--- conflicted
+++ resolved
@@ -264,10 +264,6 @@
 
         cellRender.insertActorPhysics();
         ref->mData.setHandle (rendering.end (ref->mData.isEnabled()));
-<<<<<<< HEAD
-
-=======
->>>>>>> 647e8800
     }
 
     void Npc::enable (const MWWorld::Ptr& ptr, MWWorld::Environment& environment) const
