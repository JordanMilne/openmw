--- conflicted
+++ resolved
@@ -76,7 +76,6 @@
             ///< Returns total weight of objects inside this object (including modifications from magic
             /// effects). Throws an exception, if the object can't hold other objects.
 
-<<<<<<< HEAD
             virtual bool apply (const MWWorld::Ptr& ptr, const std::string& id,
                 const MWWorld::Ptr& actor) const;
             ///< Apply \a id on \a ptr.
@@ -85,9 +84,8 @@
 
             virtual void skillUsageSucceeded (const MWWorld::Ptr& ptr, int skill, int usageType) const;
             ///< Inform actor \a ptr that a skill use has succeeded.
-=======
+
             virtual void adjustRotation(const MWWorld::Ptr& ptr,float& x,float& y,float& z) const;
->>>>>>> 0d3a7d48
 
             static void registerSelf();
     };
