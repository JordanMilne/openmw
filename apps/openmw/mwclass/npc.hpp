#ifndef GAME_MWCLASS_NPC_H
#define GAME_MWCLASS_NPC_H

#include "../mwworld/class.hpp"

namespace MWClass
{
    class Npc : public MWWorld::Class
    {
        public:

            virtual std::string getName (const MWWorld::Ptr& ptr) const;
            ///< \return name (the one that is to be presented to the user; not the internal one);
            /// can return an empty string.

            virtual MWMechanics::CreatureStats& getCreatureStats (const MWWorld::Ptr& ptr) const;
            ///< Return creature stats

<<<<<<< HEAD
            virtual MWWorld::ContainerStore<MWWorld::RefData>& getContainerStore (
                const MWWorld::Ptr& ptr) const;
            ///< Return container store
=======
            virtual boost::shared_ptr<MWWorld::Action> activate (const MWWorld::Ptr& ptr,
                const MWWorld::Ptr& actor, const MWWorld::Environment& environment) const;
            ///< Generate action for activation
>>>>>>> 09c42589

            virtual std::string getScript (const MWWorld::Ptr& ptr) const;
            ///< Return name of the script attached to ptr

            static void registerSelf();
    };
}

#endif<|MERGE_RESOLUTION|>--- conflicted
+++ resolved
@@ -16,15 +16,13 @@
             virtual MWMechanics::CreatureStats& getCreatureStats (const MWWorld::Ptr& ptr) const;
             ///< Return creature stats
 
-<<<<<<< HEAD
             virtual MWWorld::ContainerStore<MWWorld::RefData>& getContainerStore (
                 const MWWorld::Ptr& ptr) const;
             ///< Return container store
-=======
+
             virtual boost::shared_ptr<MWWorld::Action> activate (const MWWorld::Ptr& ptr,
                 const MWWorld::Ptr& actor, const MWWorld::Environment& environment) const;
             ///< Generate action for activation
->>>>>>> 09c42589
 
             virtual std::string getScript (const MWWorld::Ptr& ptr) const;
             ///< Return name of the script attached to ptr
