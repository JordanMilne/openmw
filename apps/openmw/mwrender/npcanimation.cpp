#include "npcanimation.hpp"

#include <OgreSceneManager.h>
#include <OgreEntity.h>
#include <OgreSubEntity.h>

#include <components/esm_store/store.hpp>

#include "../mwbase/environment.hpp"
#include "../mwbase/world.hpp"

#include "renderconst.hpp"

using namespace Ogre;
using namespace NifOgre;

namespace MWRender{
NpcAnimation::~NpcAnimation()
{
    removeEntities(head);
    removeEntities(hair);
    removeEntities(neck);
    removeEntities(chest);
    removeEntities(groin);
    removeEntities(skirt);
    removeEntities(rHand);
    removeEntities(lHand);
    removeEntities(rWrist);
    removeEntities(lWrist);
    removeEntities(rForearm);
    removeEntities(lForearm);
    removeEntities(rupperArm);
    removeEntities(lupperArm);
    removeEntities(rfoot);
    removeEntities(lfoot);
    removeEntities(rAnkle);
    removeEntities(lAnkle);
    removeEntities(rKnee);
    removeEntities(lKnee);
    removeEntities(rUpperLeg);
    removeEntities(lUpperLeg);
    removeEntities(rclavicle);
    removeEntities(lclavicle);
    removeEntities(tail);
}


NpcAnimation::NpcAnimation(const MWWorld::Ptr& ptr, Ogre::SceneNode* node, MWWorld::InventoryStore& _inv, int visibilityFlags)
    : Animation(), mStateID(-1), mInv(_inv), timeToChange(0), mVisibilityFlags(visibilityFlags),
    robe(mInv.end()), helmet(mInv.end()), shirt(mInv.end()),
    cuirass(mInv.end()), greaves(mInv.end()),
    leftpauldron(mInv.end()), rightpauldron(mInv.end()),
    boots(mInv.end()),
    leftglove(mInv.end()), rightglove(mInv.end()), skirtiter(mInv.end()),
    pants(mInv.end())
{
    MWWorld::LiveCellRef<ESM::NPC> *ref = ptr.get<ESM::NPC>();

    for (int init = 0; init < 27; init++)
    {
        mPartslots[init] = -1;  //each slot is empty
        mPartPriorities[init] = 0;
    }

    const ESMS::ESMStore &store = MWBase::Environment::get().getWorld()->getStore();
    const ESM::Race *race = store.races.find(ref->base->mRace);

    std::string hairID = ref->base->mHair;
    std::string headID = ref->base->mHead;
    headModel = "meshes\\" + store.bodyParts.find(headID)->mModel;
    hairModel = "meshes\\" + store.bodyParts.find(hairID)->mModel;
    npcName = ref->base->mName;

    isFemale = !!(ref->base->mFlags&ESM::NPC::Female);
    isBeast = !!(race->mData.mFlags&ESM::Race::Beast);

    bodyRaceID = "b_n_"+ref->base->mRace;
    std::transform(bodyRaceID.begin(), bodyRaceID.end(), bodyRaceID.begin(), ::tolower);


    mInsert = node;
    assert(mInsert);

    std::string smodel = (!isBeast ? "meshes\\base_anim.nif" : "meshes\\base_animkna.nif");

    mEntityList = NifOgre::NIFLoader::createEntities(mInsert, &mTextKeys, smodel);
    for(size_t i = 0;i < mEntityList.mEntities.size();i++)
    {
        Ogre::Entity *base = mEntityList.mEntities[i];

        base->getUserObjectBindings ().setUserAny (Ogre::Any(-1));

        base->setVisibilityFlags(mVisibilityFlags);
        bool transparent = false;
        for(unsigned int j=0;j < base->getNumSubEntities();++j)
        {
            Ogre::MaterialPtr mat = base->getSubEntity(j)->getMaterial();
            Ogre::Material::TechniqueIterator techIt = mat->getTechniqueIterator();
            while (techIt.hasMoreElements())
            {
                Ogre::Technique* tech = techIt.getNext();
                Ogre::Technique::PassIterator passIt = tech->getPassIterator();
                while (passIt.hasMoreElements())
                {
                    Ogre::Pass* pass = passIt.getNext();
                    if (pass->getDepthWriteEnabled() == false)
                        transparent = true;
                }
            }
        }
        base->setRenderQueueGroup(transparent ? RQG_Alpha : RQG_Main);
    }

    if(mEntityList.mSkelBase)
    {
        Ogre::AnimationStateSet *aset = mEntityList.mSkelBase->getAllAnimationStates();
        Ogre::AnimationStateIterator as = aset->getAnimationStateIterator();
        while(as.hasMoreElements())
        {
            Ogre::AnimationState *state = as.getNext();
            state->setEnabled(true);
            state->setLoop(false);
        }
    }

<<<<<<< HEAD
    float scale = race->mData.mHeight.mMale;
    if (isFemale) {
        scale = race->mData.mHeight.mFemale;
    }
    mInsert->scale(scale, scale, scale);

=======


    if(isFemale)
        mInsert->scale(race->data.height.female, race->data.height.female, race->data.height.female);
    else
        mInsert->scale(race->data.height.male, race->data.height.male, race->data.height.male);
>>>>>>> a161b34c
    updateParts();
}

void NpcAnimation::updateParts()
{
    bool apparelChanged = false;

    const struct {
        MWWorld::ContainerStoreIterator *iter;
        int slot;
    } slotlist[] = {
        { &robe, MWWorld::InventoryStore::Slot_Robe },
        { &skirtiter, MWWorld::InventoryStore::Slot_Skirt },
        { &helmet, MWWorld::InventoryStore::Slot_Helmet },
        { &cuirass, MWWorld::InventoryStore::Slot_Cuirass },
        { &greaves, MWWorld::InventoryStore::Slot_Greaves },
        { &leftpauldron, MWWorld::InventoryStore::Slot_LeftPauldron },
        { &rightpauldron, MWWorld::InventoryStore::Slot_RightPauldron },
        { &boots, MWWorld::InventoryStore::Slot_Boots },
        { &leftglove, MWWorld::InventoryStore::Slot_LeftGauntlet },
        { &rightglove, MWWorld::InventoryStore::Slot_RightGauntlet },
        { &shirt, MWWorld::InventoryStore::Slot_Shirt },
        { &pants, MWWorld::InventoryStore::Slot_Pants },
    };
    for(size_t i = 0;i < sizeof(slotlist)/sizeof(slotlist[0]);i++)
    {
        MWWorld::ContainerStoreIterator iter = mInv.getSlot(slotlist[i].slot);
        if(*slotlist[i].iter != iter)
        {
            *slotlist[i].iter = iter;
            removePartGroup(slotlist[i].slot);
            apparelChanged = true;
        }
    }

    if(apparelChanged)
    {
        if(robe != mInv.end())
        {
            MWWorld::Ptr ptr = *robe;

            const ESM::Clothing *clothes = (ptr.get<ESM::Clothing>())->base;
            std::vector<ESM::PartReference> parts = clothes->mParts.mParts;
            addPartGroup(MWWorld::InventoryStore::Slot_Robe, 5, parts);
            reserveIndividualPart(ESM::PRT_Groin, MWWorld::InventoryStore::Slot_Robe, 5);
            reserveIndividualPart(ESM::PRT_Skirt, MWWorld::InventoryStore::Slot_Robe, 5);
            reserveIndividualPart(ESM::PRT_RLeg, MWWorld::InventoryStore::Slot_Robe, 5);
            reserveIndividualPart(ESM::PRT_LLeg, MWWorld::InventoryStore::Slot_Robe, 5);
            reserveIndividualPart(ESM::PRT_RUpperarm, MWWorld::InventoryStore::Slot_Robe, 5);
            reserveIndividualPart(ESM::PRT_LUpperarm, MWWorld::InventoryStore::Slot_Robe, 5);
            reserveIndividualPart(ESM::PRT_RKnee, MWWorld::InventoryStore::Slot_Robe, 5);
            reserveIndividualPart(ESM::PRT_LKnee, MWWorld::InventoryStore::Slot_Robe, 5);
            reserveIndividualPart(ESM::PRT_RForearm, MWWorld::InventoryStore::Slot_Robe, 5);
            reserveIndividualPart(ESM::PRT_LForearm, MWWorld::InventoryStore::Slot_Robe, 5);
            reserveIndividualPart(ESM::PRT_RPauldron, MWWorld::InventoryStore::Slot_Robe, 5);
            reserveIndividualPart(ESM::PRT_LPauldron, MWWorld::InventoryStore::Slot_Robe, 5);
        }
        if(skirtiter != mInv.end())
        {
            MWWorld::Ptr ptr = *skirtiter;

            const ESM::Clothing *clothes = (ptr.get<ESM::Clothing>())->base;
            std::vector<ESM::PartReference> parts = clothes->mParts.mParts;
            addPartGroup(MWWorld::InventoryStore::Slot_Skirt, 4, parts);
            reserveIndividualPart(ESM::PRT_Groin, MWWorld::InventoryStore::Slot_Skirt, 4);
            reserveIndividualPart(ESM::PRT_RLeg, MWWorld::InventoryStore::Slot_Skirt, 4);
            reserveIndividualPart(ESM::PRT_LLeg, MWWorld::InventoryStore::Slot_Skirt, 4);
        }

        if(helmet != mInv.end())
        {
            removeIndividualPart(ESM::PRT_Hair);
            const ESM::Armor *armor = (helmet->get<ESM::Armor>())->base;
            std::vector<ESM::PartReference> parts = armor->mParts.mParts;
            addPartGroup(MWWorld::InventoryStore::Slot_Helmet, 3, parts);
        }
        if(cuirass != mInv.end())
        {
            const ESM::Armor *armor = (cuirass->get<ESM::Armor>())->base;
            std::vector<ESM::PartReference> parts = armor->mParts.mParts;
            addPartGroup(MWWorld::InventoryStore::Slot_Cuirass, 3, parts);
        }
        if(greaves != mInv.end())
        {
            const ESM::Armor *armor = (greaves->get<ESM::Armor>())->base;
            std::vector<ESM::PartReference> parts = armor->mParts.mParts;
            addPartGroup(MWWorld::InventoryStore::Slot_Greaves, 3, parts);
        }

        if(leftpauldron != mInv.end())
        {
            const ESM::Armor *armor = (leftpauldron->get<ESM::Armor>())->base;
            std::vector<ESM::PartReference> parts = armor->mParts.mParts;
            addPartGroup(MWWorld::InventoryStore::Slot_LeftPauldron, 3, parts);
        }
        if(rightpauldron != mInv.end())
        {
            const ESM::Armor *armor = (rightpauldron->get<ESM::Armor>())->base;
            std::vector<ESM::PartReference> parts = armor->mParts.mParts;
            addPartGroup(MWWorld::InventoryStore::Slot_RightPauldron, 3, parts);
        }
        if(boots != mInv.end())
        {
            if(boots->getTypeName() == typeid(ESM::Clothing).name())
            {
                const ESM::Clothing *clothes = (boots->get<ESM::Clothing>())->base;
                std::vector<ESM::PartReference> parts = clothes->mParts.mParts;
                addPartGroup(MWWorld::InventoryStore::Slot_Boots, 2, parts);
            }
            else if(boots->getTypeName() == typeid(ESM::Armor).name())
            {
                const ESM::Armor *armor = (boots->get<ESM::Armor>())->base;
                std::vector<ESM::PartReference> parts = armor->mParts.mParts;
                addPartGroup(MWWorld::InventoryStore::Slot_Boots, 3, parts);
            }
        }
        if(leftglove != mInv.end())
        {
            if(leftglove->getTypeName() == typeid(ESM::Clothing).name())
            {
                const ESM::Clothing *clothes = (leftglove->get<ESM::Clothing>())->base;
                std::vector<ESM::PartReference> parts = clothes->mParts.mParts;
                addPartGroup(MWWorld::InventoryStore::Slot_LeftGauntlet, 2, parts);
            }
            else
            {
                const ESM::Armor *armor = (leftglove->get<ESM::Armor>())->base;
                std::vector<ESM::PartReference> parts = armor->mParts.mParts;
                addPartGroup(MWWorld::InventoryStore::Slot_LeftGauntlet, 3, parts);
            }
        }
        if(rightglove != mInv.end())
        {
            if(rightglove->getTypeName() == typeid(ESM::Clothing).name())
            {
                const ESM::Clothing *clothes = (rightglove->get<ESM::Clothing>())->base;
                std::vector<ESM::PartReference> parts = clothes->mParts.mParts;
                addPartGroup(MWWorld::InventoryStore::Slot_RightGauntlet, 2, parts);
            }
            else
            {
                const ESM::Armor *armor = (rightglove->get<ESM::Armor>())->base;
                std::vector<ESM::PartReference> parts = armor->mParts.mParts;
                addPartGroup(MWWorld::InventoryStore::Slot_RightGauntlet, 3, parts);
            }

        }

        if(shirt != mInv.end())
        {
            const ESM::Clothing *clothes = (shirt->get<ESM::Clothing>())->base;
            std::vector<ESM::PartReference> parts = clothes->mParts.mParts;
            addPartGroup(MWWorld::InventoryStore::Slot_Shirt, 2, parts);
        }
        if(pants != mInv.end())
        {
            const ESM::Clothing *clothes = (pants->get<ESM::Clothing>())->base;
            std::vector<ESM::PartReference> parts = clothes->mParts.mParts;
            addPartGroup(MWWorld::InventoryStore::Slot_Pants, 2, parts);
        }
    }

    if(mPartPriorities[ESM::PRT_Head] < 1)
        addOrReplaceIndividualPart(ESM::PRT_Head, -1,1, headModel);
    if(mPartPriorities[ESM::PRT_Hair] < 1 && mPartPriorities[ESM::PRT_Head] <= 1)
        addOrReplaceIndividualPart(ESM::PRT_Hair, -1,1, hairModel);

    static const struct {
        ESM::PartReferenceType type;
        const char name[2][12];
    } PartTypeList[] = {
        { ESM::PRT_Neck,      { "neck", "" } },
        { ESM::PRT_Cuirass,   { "chest", "" } },
        { ESM::PRT_Groin,     { "groin", "" } },
        { ESM::PRT_RHand,     { "hand", "hands" } },
        { ESM::PRT_LHand,     { "hand", "hands" } },
        { ESM::PRT_RWrist,    { "wrist", "" } },
        { ESM::PRT_LWrist,    { "wrist", "" } },
        { ESM::PRT_RForearm,  { "forearm", "" } },
        { ESM::PRT_LForearm,  { "forearm", "" } },
        { ESM::PRT_RUpperarm, { "upper arm", "" } },
        { ESM::PRT_LUpperarm, { "upper arm", "" } },
        { ESM::PRT_RFoot,     { "foot", "feet" } },
        { ESM::PRT_LFoot,     { "foot", "feet" } },
        { ESM::PRT_RAnkle,    { "ankle", "" } },
        { ESM::PRT_LAnkle,    { "ankle", "" } },
        { ESM::PRT_RKnee,     { "knee", "" } },
        { ESM::PRT_LKnee,     { "knee", "" } },
        { ESM::PRT_RLeg,      { "upper leg", "" } },
        { ESM::PRT_LLeg,      { "upper leg", "" } },
        { ESM::PRT_Tail,      { "tail", "" } }
    };

    const ESMS::ESMStore &store = MWBase::Environment::get().getWorld()->getStore();
    for(size_t i = 0;i < sizeof(PartTypeList)/sizeof(PartTypeList[0]);i++)
    {
        if(mPartPriorities[PartTypeList[i].type] < 1)
        {
            const ESM::BodyPart *part = NULL;
            bool tryfemale = isFemale;
            int ni = 0;
            do {
                part = store.bodyParts.search(bodyRaceID+(tryfemale?"_f_":"_m_")+PartTypeList[i].name[ni]);
                if(part) break;

                ni ^= 1;
                if(ni == 0)
                {
                    if(!tryfemale)
                        break;
                    tryfemale = false;
                }
            } while(1);

            if(part)
                addOrReplaceIndividualPart(PartTypeList[i].type, -1,1, "meshes\\"+part->mModel);
        }
    }
}

NifOgre::EntityList NpcAnimation::insertBoundedPart(const std::string &mesh, int group, const std::string &bonename)
{
    NifOgre::EntityList entities = NIFLoader::createEntities(mEntityList.mSkelBase, bonename,
                                                             mInsert, mesh);
    std::vector<Ogre::Entity*> &parts = entities.mEntities;
    for(size_t i = 0;i < parts.size();i++)
    {
        parts[i]->setVisibilityFlags(mVisibilityFlags);
        parts[i]->getUserObjectBindings ().setUserAny (Ogre::Any(group));
    }
    return entities;
}

void NpcAnimation::runAnimation(float timepassed)
{
    if(timeToChange > .2)
    {
        timeToChange = 0;
        updateParts();
    }
    timeToChange += timepassed;

    Animation::runAnimation(timepassed);
}

void NpcAnimation::removeEntities(NifOgre::EntityList &entities)
{
    assert(&entities != &mEntityList);

    Ogre::SceneManager *sceneMgr = mInsert->getCreator();
    for(size_t i = 0;i < entities.mEntities.size();i++)
    {
        entities.mEntities[i]->detachFromParent();
        sceneMgr->destroyEntity(entities.mEntities[i]);
    }
    entities.mEntities.clear();
    entities.mSkelBase = NULL;
}

void NpcAnimation::removeIndividualPart(int type)
{
    mPartPriorities[type] = 0;
    mPartslots[type] = -1;

    if(type == ESM::PRT_Head)   //0
        removeEntities(head);
    else if(type == ESM::PRT_Hair) //1
        removeEntities(hair);
    else if(type == ESM::PRT_Neck) //2
        removeEntities(neck);
    else if(type == ESM::PRT_Cuirass)//3
        removeEntities(chest);
    else if(type == ESM::PRT_Groin)//4
        removeEntities(groin);
    else if(type == ESM::PRT_Skirt)//5
        removeEntities(skirt);
    else if(type == ESM::PRT_RHand)//6
        removeEntities(rHand);
    else if(type == ESM::PRT_LHand)//7
        removeEntities(lHand);
    else if(type == ESM::PRT_RWrist)//8
        removeEntities(rWrist);
    else if(type == ESM::PRT_LWrist) //9
        removeEntities(lWrist);
    else if(type == ESM::PRT_Shield) //10
    {
    }
    else if(type == ESM::PRT_RForearm) //11
        removeEntities(rForearm);
    else if(type == ESM::PRT_LForearm) //12
        removeEntities(lForearm);
    else if(type == ESM::PRT_RUpperarm) //13
        removeEntities(rupperArm);
    else if(type == ESM::PRT_LUpperarm) //14
        removeEntities(lupperArm);
    else if(type == ESM::PRT_RFoot)                 //15
        removeEntities(rfoot);
    else if(type == ESM::PRT_LFoot)                //16
        removeEntities(lfoot);
    else if(type == ESM::PRT_RAnkle)    //17
        removeEntities(rAnkle);
    else if(type == ESM::PRT_LAnkle)    //18
        removeEntities(lAnkle);
    else if(type == ESM::PRT_RKnee)    //19
        removeEntities(rKnee);
    else if(type == ESM::PRT_LKnee)    //20
        removeEntities(lKnee);
    else if(type == ESM::PRT_RLeg)    //21
        removeEntities(rUpperLeg);
    else if(type == ESM::PRT_LLeg)    //22
        removeEntities(lUpperLeg);
    else if(type == ESM::PRT_RPauldron)    //23
        removeEntities(rclavicle);
    else if(type == ESM::PRT_LPauldron)    //24
        removeEntities(lclavicle);
    else if(type == ESM::PRT_Weapon)                 //25
    {
    }
    else if(type == ESM::PRT_Tail)    //26
        removeEntities(tail);
}

void NpcAnimation::reserveIndividualPart(int type, int group, int priority)
{
    if(priority > mPartPriorities[type])
    {
        removeIndividualPart(type);
        mPartPriorities[type] = priority;
        mPartslots[type] = group;
    }
}

void NpcAnimation::removePartGroup(int group)
{
    for(int i = 0; i < 27; i++)
    {
        if(mPartslots[i] == group)
            removeIndividualPart(i);
    }
}

bool NpcAnimation::addOrReplaceIndividualPart(int type, int group, int priority, const std::string &mesh)
{
    if(priority <= mPartPriorities[type])
        return false;

    removeIndividualPart(type);
    mPartslots[type] = group;
    mPartPriorities[type] = priority;
    switch(type)
    {
        case ESM::PRT_Head:                           //0
            head = insertBoundedPart(mesh, group, "Head");
            break;
        case ESM::PRT_Hair:                          //1
            hair = insertBoundedPart(mesh, group, "Head");
            break;
        case ESM::PRT_Neck:                          //2
            neck = insertBoundedPart(mesh, group, "Neck");
            break;
        case ESM::PRT_Cuirass:                          //3
            chest = insertBoundedPart(mesh, group, "Chest");
            break;
        case ESM::PRT_Groin:                          //4
            groin = insertBoundedPart(mesh, group, "Groin");
            break;
        case ESM::PRT_Skirt:                          //5
            skirt = insertBoundedPart(mesh, group, "Groin");
            break;
        case ESM::PRT_RHand:                         //6
            rHand = insertBoundedPart(mesh, group, "Right Hand");
            break;
        case ESM::PRT_LHand:                         //7
            lHand = insertBoundedPart(mesh, group, "Left Hand");
            break;
        case ESM::PRT_RWrist:                          //8
            rWrist = insertBoundedPart(mesh, group, "Right Wrist");
            break;
        case ESM::PRT_LWrist:                          //9
            lWrist = insertBoundedPart(mesh, group, "Left Wrist");
            break;
        case ESM::PRT_Shield:                         //10
            break;
        case ESM::PRT_RForearm:                          //11
            rForearm = insertBoundedPart(mesh, group, "Right Forearm");
            break;
        case ESM::PRT_LForearm:                          //12
            lForearm = insertBoundedPart(mesh, group, "Left Forearm");
            break;
        case ESM::PRT_RUpperarm:                          //13
            rupperArm = insertBoundedPart(mesh, group, "Right Upper Arm");
            break;
        case ESM::PRT_LUpperarm:                          //14
            lupperArm = insertBoundedPart(mesh, group, "Left Upper Arm");
            break;
        case ESM::PRT_RFoot:                             //15
            rfoot = insertBoundedPart(mesh, group, "Right Foot");
            break;
        case ESM::PRT_LFoot:                             //16
            lfoot = insertBoundedPart(mesh, group, "Left Foot");
            break;
        case ESM::PRT_RAnkle:                          //17
            rAnkle = insertBoundedPart(mesh, group, "Right Ankle");
            break;
        case ESM::PRT_LAnkle:                          //18
            lAnkle = insertBoundedPart(mesh, group, "Left Ankle");
            break;
        case ESM::PRT_RKnee:                          //19
            rKnee = insertBoundedPart(mesh, group, "Right Knee");
            break;
        case ESM::PRT_LKnee:                          //20
            lKnee = insertBoundedPart(mesh, group, "Left Knee");
            break;
        case ESM::PRT_RLeg:                          //21
            rUpperLeg = insertBoundedPart(mesh, group, "Right Upper Leg");
            break;
        case ESM::PRT_LLeg:                          //22
            lUpperLeg = insertBoundedPart(mesh, group, "Left Upper Leg");
            break;
        case ESM::PRT_RPauldron:                          //23
            rclavicle = insertBoundedPart(mesh , group, "Right Clavicle");
            break;
        case ESM::PRT_LPauldron:                          //24
            lclavicle = insertBoundedPart(mesh, group, "Left Clavicle");
            break;
        case ESM::PRT_Weapon:                             //25
            break;
        case ESM::PRT_Tail:                              //26
            tail = insertBoundedPart(mesh, group, "Tail");
            break;
    }
    return true;
}

void NpcAnimation::addPartGroup(int group, int priority, std::vector<ESM::PartReference> &parts)
{
    for(std::size_t i = 0; i < parts.size(); i++)
    {
        ESM::PartReference &part = parts[i];

        const ESM::BodyPart *bodypart = 0;
        if(isFemale)
            bodypart = MWBase::Environment::get().getWorld()->getStore().bodyParts.search(part.mFemale);
        if(!bodypart)
            bodypart = MWBase::Environment::get().getWorld()->getStore().bodyParts.search(part.mMale);

        if(bodypart)
            addOrReplaceIndividualPart(part.mPart, group, priority,"meshes\\" + bodypart->mModel);
        else
            reserveIndividualPart(part.mPart, group, priority);
    }
}

void NpcAnimation::forceUpdate ()
{
    updateParts();
}

}<|MERGE_RESOLUTION|>--- conflicted
+++ resolved
@@ -123,21 +123,12 @@
         }
     }
 
-<<<<<<< HEAD
     float scale = race->mData.mHeight.mMale;
     if (isFemale) {
         scale = race->mData.mHeight.mFemale;
     }
     mInsert->scale(scale, scale, scale);
 
-=======
-
-
-    if(isFemale)
-        mInsert->scale(race->data.height.female, race->data.height.female, race->data.height.female);
-    else
-        mInsert->scale(race->data.height.male, race->data.height.male, race->data.height.male);
->>>>>>> a161b34c
     updateParts();
 }
 
