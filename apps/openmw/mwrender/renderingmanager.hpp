#ifndef _GAME_RENDERING_MANAGER_H
#define _GAME_RENDERING_MANAGER_H


#include "sky.hpp"
#include "terrain.hpp"
#include "debugging.hpp"

#include "../mwworld/class.hpp"

#include <utility>
#include <openengine/ogre/renderer.hpp>
#include <openengine/ogre/fader.hpp>
#include <openengine/bullet/physic.hpp>

#include <vector>
#include <string>

#include "../mwworld/ptr.hpp"

#include <boost/filesystem.hpp>

#include "renderinginterface.hpp"

#include "objects.hpp"
#include "actors.hpp"
#include "player.hpp"
#include "water.hpp"
#include "localmap.hpp"

namespace Ogre
{
    class Camera;
    class Viewport;
    class SceneManager;
    class SceneNode;
    class RaySceneQuery;
    class Quaternion;
    class Vector3;
}

namespace MWWorld
{
    class World;
}

namespace MWRender
{



class RenderingManager: private RenderingInterface {

  private:


    virtual MWRender::Objects& getObjects();
    virtual MWRender::Actors& getActors();

  public:
    RenderingManager(OEngine::Render::OgreRenderer& _rend, const boost::filesystem::path& resDir, OEngine::Physic::PhysicEngine* engine, MWWorld::Environment& environment);
    virtual ~RenderingManager();



    virtual MWRender::Player& getPlayer(); /// \todo move this to private again as soon as
                                            /// MWWorld::Player has been rewritten to not need access
                                            /// to internal details of the rendering system anymore

    SkyManager* getSkyManager();

    void toggleLight();
    bool toggleRenderMode(int mode);

    OEngine::Render::Fader* getFader();

    void removeCell (MWWorld::Ptr::CellStore *store);

    /// \todo this function should be removed later. Instead the rendering subsystems should track
    /// when rebatching is needed and update automatically at the end of each frame.
    void cellAdded (MWWorld::Ptr::CellStore *store);
    void waterAdded(MWWorld::Ptr::CellStore *store);
<<<<<<< HEAD
=======

    void removeWater();
>>>>>>> 8d7bf343

    void removeWater();
    
    void preCellChange (MWWorld::Ptr::CellStore* store);
    ///< this event is fired immediately before changing cell

    void addObject (const MWWorld::Ptr& ptr);
    void removeObject (const MWWorld::Ptr& ptr);

    void moveObject (const MWWorld::Ptr& ptr, const Ogre::Vector3& position);
    void scaleObject (const MWWorld::Ptr& ptr, const Ogre::Vector3& scale);
    void rotateObject (const MWWorld::Ptr& ptr, const::Ogre::Quaternion& orientation);

    void checkUnderwater();
    void setWaterHeight(const float height);
    void toggleWater();

    /// \param store Cell the object was in previously (\a ptr has already been updated to the new cell).
    void moveObjectToCell (const MWWorld::Ptr& ptr, const Ogre::Vector3& position, MWWorld::Ptr::CellStore *store);

    void update (float duration);

    void setAmbientColour(const Ogre::ColourValue& colour);
    void setSunColour(const Ogre::ColourValue& colour);
    void setSunDirection(const Ogre::Vector3& direction);
    void sunEnable();
    void sunDisable();

    void setGlare(bool glare);
    void skyEnable ();
    void skyDisable ();
    void skySetHour (double hour);
    void skySetDate (int day, int month);
    int skyGetMasserPhase() const;
    int skyGetSecundaPhase() const;
    void skySetMoonColour (bool red);
    void configureAmbient(ESMS::CellStore<MWWorld::RefData> &mCell);

    void requestMap (MWWorld::Ptr::CellStore* cell);
    ///< request the local map for a cell

    /// configure fog according to cell
    void configureFog(ESMS::CellStore<MWWorld::RefData> &mCell);

    /// configure fog manually
    void configureFog(const float density, const Ogre::ColourValue& colour);

    void playAnimationGroup (const MWWorld::Ptr& ptr, const std::string& groupName, int mode,
        int number = 1);
    ///< Run animation for a MW-reference. Calls to this function for references that are currently not
    /// in the rendered scene should be ignored.
    ///
    /// \param mode: 0 normal, 1 immediate start, 2 immediate loop
    /// \param number How offen the animation should be run

    void skipAnimation (const MWWorld::Ptr& ptr);
    ///< Skip the animation for the given MW-reference for one frame. Calls to this function for
    /// references that are currently not in the rendered scene should be ignored.

  private:

    void setAmbientMode();

    SkyManager* mSkyManager;

    MWRender::Water *mWater;

<<<<<<< HEAD
=======
    TerrainManager* mTerrainManager;

>>>>>>> 8d7bf343
    OEngine::Render::OgreRenderer &mRendering;

    MWRender::Objects mObjects;
    MWRender::Actors mActors;

    // 0 normal, 1 more bright, 2 max
    int mAmbientMode;

    Ogre::ColourValue mAmbientColor;
    Ogre::Light* mSun;

    /// Root node for all objects added to the scene. This is rotated so
    /// that the OGRE coordinate system matches that used internally in
    /// Morrowind.
    Ogre::SceneNode *mMwRoot;
    Ogre::RaySceneQuery *mRaySceneQuery;

    OEngine::Physic::PhysicEngine* mPhysicsEngine;

    MWRender::Player *mPlayer;

    MWRender::Debugging *mDebugging;

    MWRender::LocalMap* mLocalMap;
};

}

#endif<|MERGE_RESOLUTION|>--- conflicted
+++ resolved
@@ -80,14 +80,9 @@
     /// when rebatching is needed and update automatically at the end of each frame.
     void cellAdded (MWWorld::Ptr::CellStore *store);
     void waterAdded(MWWorld::Ptr::CellStore *store);
-<<<<<<< HEAD
-=======
 
     void removeWater();
->>>>>>> 8d7bf343
 
-    void removeWater();
-    
     void preCellChange (MWWorld::Ptr::CellStore* store);
     ///< this event is fired immediately before changing cell
 
@@ -152,11 +147,8 @@
 
     MWRender::Water *mWater;
 
-<<<<<<< HEAD
-=======
     TerrainManager* mTerrainManager;
 
->>>>>>> 8d7bf343
     OEngine::Render::OgreRenderer &mRendering;
 
     MWRender::Objects mObjects;
