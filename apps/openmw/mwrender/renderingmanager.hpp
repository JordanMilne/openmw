#ifndef _GAME_RENDERING_MANAGER_H
#define _GAME_RENDERING_MANAGER_H


#include "sky.hpp"
#include "terrain.hpp"
#include "debugging.hpp"

#include "../mwworld/class.hpp"

#include <utility>
#include <openengine/ogre/renderer.hpp>
#include <openengine/ogre/fader.hpp>
#include <openengine/bullet/physic.hpp>

#include <vector>
#include <string>

#include "../mwworld/ptr.hpp"

#include <boost/filesystem.hpp>

#include "renderinginterface.hpp"

#include "objects.hpp"
#include "actors.hpp"
#include "player.hpp"
#include "water.hpp"
#include "localmap.hpp"
#include "occlusionquery.hpp"

namespace Ogre
{
    class Camera;
    class Viewport;
    class SceneManager;
    class SceneNode;
    class RaySceneQuery;
    class Quaternion;
    class Vector3;
}

namespace MWWorld
{
    class World;
}

namespace MWRender
{



class RenderingManager: private RenderingInterface {

  private:


    virtual MWRender::Objects& getObjects();
    virtual MWRender::Actors& getActors();

  public:
    RenderingManager(OEngine::Render::OgreRenderer& _rend, const boost::filesystem::path& resDir, OEngine::Physic::PhysicEngine* engine, MWWorld::Environment& environment);
    virtual ~RenderingManager();



    virtual MWRender::Player& getPlayer(); /// \todo move this to private again as soon as
                                            /// MWWorld::Player has been rewritten to not need access
                                            /// to internal details of the rendering system anymore

    SkyManager* getSkyManager();

    void toggleLight();
    bool toggleRenderMode(int mode);

    OEngine::Render::Fader* getFader();

    void removeCell (MWWorld::Ptr::CellStore *store);

    /// \todo this function should be removed later. Instead the rendering subsystems should track
    /// when rebatching is needed and update automatically at the end of each frame.
    void cellAdded (MWWorld::Ptr::CellStore *store);
    void waterAdded(MWWorld::Ptr::CellStore *store);

    void removeWater();

    void preCellChange (MWWorld::Ptr::CellStore* store);
    ///< this event is fired immediately before changing cell

    void addObject (const MWWorld::Ptr& ptr);
    void removeObject (const MWWorld::Ptr& ptr);

    void moveObject (const MWWorld::Ptr& ptr, const Ogre::Vector3& position);
    void scaleObject (const MWWorld::Ptr& ptr, const Ogre::Vector3& scale);
    void rotateObject (const MWWorld::Ptr& ptr, const::Ogre::Quaternion& orientation);

    void checkUnderwater();
    void setWaterHeight(const float height);
    void toggleWater();

    /// \param store Cell the object was in previously (\a ptr has already been updated to the new cell).
    void moveObjectToCell (const MWWorld::Ptr& ptr, const Ogre::Vector3& position, MWWorld::Ptr::CellStore *store);

    void update (float duration);

    void setAmbientColour(const Ogre::ColourValue& colour);
    void setSunColour(const Ogre::ColourValue& colour);
    void setSunDirection(const Ogre::Vector3& direction);
    void sunEnable();
    void sunDisable();

<<<<<<< HEAD
    bool occlusionQuerySupported() { return mOcclusionQuery->supported(); };
    OcclusionQuery* getOcclusionQuery() { return mOcclusionQuery; };

=======
>>>>>>> 8d7bf343
    void setGlare(bool glare);
    void skyEnable ();
    void skyDisable ();
    void skySetHour (double hour);
    void skySetDate (int day, int month);
    int skyGetMasserPhase() const;
    int skyGetSecundaPhase() const;
    void skySetMoonColour (bool red);
    void configureAmbient(ESMS::CellStore<MWWorld::RefData> &mCell);

    void requestMap (MWWorld::Ptr::CellStore* cell);
    ///< request the local map for a cell

    /// configure fog according to cell
    void configureFog(ESMS::CellStore<MWWorld::RefData> &mCell);

    /// configure fog manually
    void configureFog(const float density, const Ogre::ColourValue& colour);

    void playAnimationGroup (const MWWorld::Ptr& ptr, const std::string& groupName, int mode,
        int number = 1);
    ///< Run animation for a MW-reference. Calls to this function for references that are currently not
    /// in the rendered scene should be ignored.
    ///
    /// \param mode: 0 normal, 1 immediate start, 2 immediate loop
    /// \param number How offen the animation should be run

    void skipAnimation (const MWWorld::Ptr& ptr);
    ///< Skip the animation for the given MW-reference for one frame. Calls to this function for
    /// references that are currently not in the rendered scene should be ignored.

  private:

    void setAmbientMode();

    SkyManager* mSkyManager;

    OcclusionQuery* mOcclusionQuery;

    TerrainManager* mTerrainManager;

    MWRender::Water *mWater;

    TerrainManager* mTerrainManager;

    OEngine::Render::OgreRenderer &mRendering;

    MWRender::Objects mObjects;
    MWRender::Actors mActors;

    // 0 normal, 1 more bright, 2 max
    int mAmbientMode;

    Ogre::ColourValue mAmbientColor;
    Ogre::Light* mSun;

    /// Root node for all objects added to the scene. This is rotated so
    /// that the OGRE coordinate system matches that used internally in
    /// Morrowind.
    Ogre::SceneNode *mMwRoot;

    OEngine::Physic::PhysicEngine* mPhysicsEngine;

    MWRender::Player *mPlayer;
    MWRender::Debugging mDebugging;

    MWRender::LocalMap* mLocalMap;
};

}

#endif<|MERGE_RESOLUTION|>--- conflicted
+++ resolved
@@ -109,12 +109,9 @@
     void sunEnable();
     void sunDisable();
 
-<<<<<<< HEAD
     bool occlusionQuerySupported() { return mOcclusionQuery->supported(); };
     OcclusionQuery* getOcclusionQuery() { return mOcclusionQuery; };
 
-=======
->>>>>>> 8d7bf343
     void setGlare(bool glare);
     void skyEnable ();
     void skyDisable ();
@@ -158,8 +155,6 @@
 
     MWRender::Water *mWater;
 
-    TerrainManager* mTerrainManager;
-
     OEngine::Render::OgreRenderer &mRendering;
 
     MWRender::Objects mObjects;
