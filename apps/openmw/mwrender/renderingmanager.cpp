--- conflicted
+++ resolved
@@ -22,13 +22,8 @@
 RenderingManager::RenderingManager (OEngine::Render::OgreRenderer& _rend, const boost::filesystem::path& resDir, OEngine::Physic::PhysicEngine* engine, MWWorld::Environment& environment)
 :mRendering(_rend), mObjects(mRendering), mActors(mRendering, environment), mAmbientMode(0), mDebugging(engine)
 {
-<<<<<<< HEAD
-    rend.createScene("PlayerCam", 55, 5);
-    mSkyManager = MWRender::SkyManager::create(rend.getWindow(), rend.getCamera(), resDir);
-    mTerrainManager = new TerrainManager(rend.getScene());
-=======
     mRendering.createScene("PlayerCam", 55, 5);
->>>>>>> 2c20aeab
+    mTerrainManager = new TerrainManager(mRendering.getScene());
 
     // Set default mipmap level (NB some APIs ignore this)
     TextureManager::getSingleton().setDefaultNumMipmaps(5);
@@ -93,25 +88,17 @@
 }
 
 void RenderingManager::removeCell (MWWorld::Ptr::CellStore *store){
-<<<<<<< HEAD
-    objects.removeCell(store);
+    mObjects.removeCell(store);
+    mActors.removeCell(store);
     if (store->cell->isExterior())
       mTerrainManager->cellRemoved(store);
-=======
-    mObjects.removeCell(store);
-    mActors.removeCell(store);
->>>>>>> 2c20aeab
 }
 
 void RenderingManager::cellAdded (MWWorld::Ptr::CellStore *store)
 {
-<<<<<<< HEAD
-    objects.buildStaticGeometry (*store);
+    mObjects.buildStaticGeometry (*store);
     if (store->cell->isExterior())
       mTerrainManager->cellAdded(store);
-=======
-    mObjects.buildStaticGeometry (*store);
->>>>>>> 2c20aeab
 }
 
 void RenderingManager::addObject (const MWWorld::Ptr& ptr){
