OpenMW Extensions:

Segment 0:
(not implemented yet)
opcodes 0x20-0x3f unused

Segment 1:
(not implemented yet)
opcodes 0x20-0x3f unused

Segment 2:
(not implemented yet)
opcodes 0x200-0x3ff unused

Segment 3:
op 0x20000: AiTravel
op 0x20001: AiTravel, explicit reference
op 0x20002: AiEscort
op 0x20003: AiEscort, explicit reference
op 0x20004: Lock
op 0x20005: Lock, explicit reference
op 0x20006: PlayAnim
op 0x20007: PlayAnim, explicit reference
op 0x20008: LoopAnim
op 0x20009: LoopAnim, explicit reference
op 0x2000a: Choice
opcodes 0x2000b-0x3ffff unused

Segment 4:
(not implemented yet)
opcodes 0x200-0x3ff unused

Segment 5:
op 0x2000000: CellChanged
op 0x2000001: Say
op 0x2000002: SayDone
op 0x2000003: StreamMusic
op 0x2000004: PlaySound
op 0x2000005: PlaySoundVP
op 0x2000006: PlaySound3D
op 0x2000007: PlaySound3DVP
op 0x2000008: PlayLoopSound3D
op 0x2000009: PlayLoopSound3DVP
op 0x200000a: StopSound
op 0x200000b: GetSoundPlaying
op 0x200000c: XBox (always 0)
op 0x200000d: OnActivate
op 0x200000e: EnableBirthMenu
op 0x200000f: EnableClassMenu
op 0x2000010: EnableNameMenu
op 0x2000011: EnableRaceMenu
op 0x2000012: EnableStatsReviewMenu
op 0x2000013: EnableInventoryMenu
op 0x2000014: EnableMagicMenu
op 0x2000015: EnableMapMenu
op 0x2000016: EnableStatsMenu
op 0x2000017: EnableRest
op 0x2000018: ShowRestMenu
op 0x2000019: Say, explicit reference
op 0x200001a: SayDone, explicit reference
op 0x200001b: PlaySound3D, explicit reference
op 0x200001c: PlaySound3DVP, explicit reference
op 0x200001d: PlayLoopSound3D, explicit reference
op 0x200001e: PlayLoopSound3DVP, explicit reference
op 0x200001f: StopSound, explicit reference
op 0x2000020: GetSoundPlaying, explicit reference
op 0x2000021: ToggleSky
op 0x2000022: TurnMoonWhite
op 0x2000023: TurnMoonRed
op 0x2000024: GetMasserPhase
op 0x2000025: GetSecundaPhase
op 0x2000026: COC
op 0x2000027-0x200002e: GetAttribute
op 0x200002f-0x2000036: GetAttribute, explicit reference
op 0x2000037-0x200003e: SetAttribute
op 0x200003f-0x2000046: SetAttribute, explicit reference
op 0x2000047-0x200004e: ModAttribute
op 0x200004f-0x2000056: ModAttribute, explicit reference
op 0x2000057-0x2000059: GetDynamic (health, magicka, fatigue)
op 0x200005a-0x200005c: GetDynamic (health, magicka, fatigue), explicit reference
op 0x200005d-0x200005f: SetDynamic (health, magicka, fatigue)
op 0x2000060-0x2000062: SetDynamic (health, magicka, fatigue), explicit reference
op 0x2000063-0x2000065: ModDynamic (health, magicka, fatigue)
op 0x2000066-0x2000068: ModDynamic (health, magicka, fatigue), explicit reference
op 0x2000069-0x200006b: ModDynamic (health, magicka, fatigue)
op 0x200006c-0x200006e: ModDynamic (health, magicka, fatigue), explicit reference
op 0x200006f-0x2000071: GetDynamic (health, magicka, fatigue)
op 0x2000072-0x2000074: GetDynamic (health, magicka, fatigue), explicit reference
op 0x2000075: Activate
op 0x2000076: AddItem
op 0x2000077: AddItem, explicit reference
op 0x2000078: GetItemCount
op 0x2000079: GetItemCount, explicit reference
op 0x200007a: RemoveItem
op 0x200007b: RemoveItem, explicit reference
op 0x200007c: GetAiPackageDone
op 0x200007d: GetAiPackageDone, explicit reference
op 0x200007e-0x2000084: Enable Controls
op 0x2000085-0x200008b: Disable Controls
op 0x200008c: Unlock
op 0x200008d: Unlock, explicit reference
op 0x200008e: COE
op 0x200008e-0x20000a8: GetSkill
op 0x20000a9-0x20000c3: GetSkill, explicit reference
op 0x20000c4-0x20000de: SetSkill
op 0x20000df-0x20000f9: SetSkill, explicit reference
op 0x20000fa-0x2000114: ModSkill
op 0x2000115-0x200012f: ModSKill, explicit reference
op 0x2000130: ToggleCollision
op 0x2000131: GetInterior
op 0x2000132: ToggleCollsionDebug
op 0x2000133: Journal
op 0x2000134: SetJournalIndex
op 0x2000135: GetJournalIndex
op 0x2000136: GetPCCell
op 0x2000137: GetButtonPressed
op 0x2000138: SkipAnim
op 0x2000139: SkipAnim, expplicit reference
op 0x200013a: AddTopic
op 0x200013b: twf
op 0x200013c: FadeIn
op 0x200013d: FadeOut
op 0x200013e: FadeTo
op 0x200013f: GetCurrentWeather
op 0x2000140: ChangeWeather
op 0x2000141: GetWaterLevel
op 0x2000142: SetWaterLevel
op 0x2000143: ModWaterLevel
op 0x2000144: ToggleWater, twa
<<<<<<< HEAD
op 0x2000145: ToggleFogOfWar (tfow)
=======
op 0x2000145: TogglePathgrid
>>>>>>> 6022d3ab
opcodes 0x2000146-0x3ffffff unused<|MERGE_RESOLUTION|>--- conflicted
+++ resolved
@@ -127,9 +127,6 @@
 op 0x2000142: SetWaterLevel
 op 0x2000143: ModWaterLevel
 op 0x2000144: ToggleWater, twa
-<<<<<<< HEAD
 op 0x2000145: ToggleFogOfWar (tfow)
-=======
-op 0x2000145: TogglePathgrid
->>>>>>> 6022d3ab
-opcodes 0x2000146-0x3ffffff unused+op 0x2000146: TogglePathgrid
+opcodes 0x2000147-0x3ffffff unused