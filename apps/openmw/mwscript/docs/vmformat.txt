OpenMW Extensions:

Segment 0:
(not implemented yet)
opcodes 0x20-0x3f unused

Segment 1:
(not implemented yet)
opcodes 0x20-0x3f unused

Segment 2:
(not implemented yet)
opcodes 0x200-0x3ff unused

Segment 3:
op 0x20000: AiTravel
op 0x20001: AiTravel, explicit reference
op 0x20002: AiEscort
op 0x20003: AiEscort, explicit reference
op 0x20004: Lock
op 0x20005: Lock, explicit reference
op 0x20006: PlayAnim
op 0x20007: PlayAnim, explicit reference
op 0x20008: LoopAnim
op 0x20009: LoopAnim, explicit reference
op 0x2000a: Choice
op 0x2000b: PCRaiseRank
op 0x2000c: PCLowerRank
op 0x2000d: PCJoinFaction
op 0x2000e: PCGetRank implicit
op 0x2000f: PCGetRank explicit
op 0x20010: AiWander
op 0x20011: AiWander, explicit reference
opcodes 0x20012-0x3ffff unused

Segment 4:
(not implemented yet)
opcodes 0x200-0x3ff unused

Segment 5:
op 0x2000000: CellChanged
op 0x2000001: Say
op 0x2000002: SayDone
op 0x2000003: StreamMusic
op 0x2000004: PlaySound
op 0x2000005: PlaySoundVP
op 0x2000006: PlaySound3D
op 0x2000007: PlaySound3DVP
op 0x2000008: PlayLoopSound3D
op 0x2000009: PlayLoopSound3DVP
op 0x200000a: StopSound
op 0x200000b: GetSoundPlaying
op 0x200000c: XBox (always 0)
op 0x200000d: OnActivate
op 0x200000e: EnableBirthMenu
op 0x200000f: EnableClassMenu
op 0x2000010: EnableNameMenu
op 0x2000011: EnableRaceMenu
op 0x2000012: EnableStatsReviewMenu
op 0x2000013: EnableInventoryMenu
op 0x2000014: EnableMagicMenu
op 0x2000015: EnableMapMenu
op 0x2000016: EnableStatsMenu
op 0x2000017: EnableRest
op 0x2000018: ShowRestMenu
op 0x2000019: Say, explicit reference
op 0x200001a: SayDone, explicit reference
op 0x200001b: PlaySound3D, explicit reference
op 0x200001c: PlaySound3DVP, explicit reference
op 0x200001d: PlayLoopSound3D, explicit reference
op 0x200001e: PlayLoopSound3DVP, explicit reference
op 0x200001f: StopSound, explicit reference
op 0x2000020: GetSoundPlaying, explicit reference
op 0x2000021: ToggleSky
op 0x2000022: TurnMoonWhite
op 0x2000023: TurnMoonRed
op 0x2000024: GetMasserPhase
op 0x2000025: GetSecundaPhase
op 0x2000026: COC
op 0x2000027-0x200002e: GetAttribute
op 0x200002f-0x2000036: GetAttribute, explicit reference
op 0x2000037-0x200003e: SetAttribute
op 0x200003f-0x2000046: SetAttribute, explicit reference
op 0x2000047-0x200004e: ModAttribute
op 0x200004f-0x2000056: ModAttribute, explicit reference
op 0x2000057-0x2000059: GetDynamic (health, magicka, fatigue)
op 0x200005a-0x200005c: GetDynamic (health, magicka, fatigue), explicit reference
op 0x200005d-0x200005f: SetDynamic (health, magicka, fatigue)
op 0x2000060-0x2000062: SetDynamic (health, magicka, fatigue), explicit reference
op 0x2000063-0x2000065: ModDynamic (health, magicka, fatigue)
op 0x2000066-0x2000068: ModDynamic (health, magicka, fatigue), explicit reference
op 0x2000069-0x200006b: ModDynamic (health, magicka, fatigue)
op 0x200006c-0x200006e: ModDynamic (health, magicka, fatigue), explicit reference
op 0x200006f-0x2000071: GetDynamic (health, magicka, fatigue)
op 0x2000072-0x2000074: GetDynamic (health, magicka, fatigue), explicit reference
op 0x2000075: Activate
op 0x2000076: AddItem
op 0x2000077: AddItem, explicit reference
op 0x2000078: GetItemCount
op 0x2000079: GetItemCount, explicit reference
op 0x200007a: RemoveItem
op 0x200007b: RemoveItem, explicit reference
op 0x200007c: GetAiPackageDone
op 0x200007d: GetAiPackageDone, explicit reference
op 0x200007e-0x2000084: Enable Controls
op 0x2000085-0x200008b: Disable Controls
op 0x200008c: Unlock
op 0x200008d: Unlock, explicit reference
op 0x200008e: COE
op 0x200008e-0x20000a8: GetSkill
op 0x20000a9-0x20000c3: GetSkill, explicit reference
op 0x20000c4-0x20000de: SetSkill
op 0x20000df-0x20000f9: SetSkill, explicit reference
op 0x20000fa-0x2000114: ModSkill
op 0x2000115-0x200012f: ModSKill, explicit reference
op 0x2000130: ToggleCollision
op 0x2000131: GetInterior
op 0x2000132: ToggleCollsionDebug
op 0x2000133: Journal
op 0x2000134: SetJournalIndex
op 0x2000135: GetJournalIndex
op 0x2000136: GetPCCell
op 0x2000137: GetButtonPressed
op 0x2000138: SkipAnim
op 0x2000139: SkipAnim, expplicit reference
op 0x200013a: AddTopic
op 0x200013b: twf
op 0x200013c: FadeIn
op 0x200013d: FadeOut
op 0x200013e: FadeTo
op 0x200013f: GetCurrentWeather
op 0x2000140: ChangeWeather
op 0x2000141: GetWaterLevel
op 0x2000142: SetWaterLevel
op 0x2000143: ModWaterLevel
op 0x2000144: ToggleWater, twa
op 0x2000145: ToggleFogOfWar (tfow)
op 0x2000146: TogglePathgrid
op 0x2000147: AddSpell
op 0x2000148: AddSpell, explicit reference
op 0x2000149: RemoveSpell
op 0x200014a: RemoveSpell, explicit reference
op 0x200014b: GetSpell
op 0x200014c: GetSpell, explicit reference
op 0x200014d: ModDisposition
op 0x200014e: ModDisposition, explicit reference
op 0x200014f: ForceGreeting
op 0x2000150: ForceGreeting, explicit reference
op 0x2000151: ToggleFullHelp
op 0x2000152: Goodbye
op 0x2000153: DontSaveObject (left unimplemented)
op 0x2000154: ClearForceRun
op 0x2000155: ClearForceRun, explicit reference
op 0x2000156: ForceRun
op 0x2000157: ForceRun, explicit reference
op 0x2000158: ClearForceSneak
op 0x2000159: ClearForceSneak, explicit reference
op 0x200015a: ForceSneak
op 0x200015b: ForceSneak, explicit reference
op 0x200015c: SetHello
op 0x200015d: SetHello, explicit reference
op 0x200015e: SetFight
op 0x200015f: SetFight, explicit reference
op 0x2000160: SetFlee
op 0x2000161: SetFlee, explicit reference
op 0x2000162: SetAlarm
op 0x2000163: SetAlarm, explicit reference
op 0x2000164: SetScale
op 0x2000165: SetScale, explicit reference
op 0x2000166: SetAngle
op 0x2000167: SetAngle, explicit reference
op 0x2000168: GetScale
op 0x2000169: GetScale, explicit reference
op 0x200016a: GetAngle
op 0x200016b: GetAngle, explicit reference
<<<<<<< HEAD
op 0x200016c: GetStartingAngle
op 0x200016d: GetStartingAngle, explicit reference
opcodes 0x200016e-0x3ffffff unused
=======
op 0x200016c: user1 (console only, requires --script-console switch)
op 0x200016d: user2 (console only, requires --script-console switch)
op 0x200016e: user3, explicit reference (console only, requires --script-console switch)
op 0x200016f: user3 (implicit reference, console only, requires --script-console switch)
op 0x2000170: user4, explicit reference (console only, requires --script-console switch)
op 0x2000171: user4 (implicit reference, console only, requires --script-console switch)
opcodes 0x2000172-0x3ffffff unused
>>>>>>> 7f802a22
<|MERGE_RESOLUTION|>--- conflicted
+++ resolved
@@ -173,16 +173,12 @@
 op 0x2000169: GetScale, explicit reference
 op 0x200016a: GetAngle
 op 0x200016b: GetAngle, explicit reference
-<<<<<<< HEAD
-op 0x200016c: GetStartingAngle
-op 0x200016d: GetStartingAngle, explicit reference
-opcodes 0x200016e-0x3ffffff unused
-=======
 op 0x200016c: user1 (console only, requires --script-console switch)
 op 0x200016d: user2 (console only, requires --script-console switch)
 op 0x200016e: user3, explicit reference (console only, requires --script-console switch)
 op 0x200016f: user3 (implicit reference, console only, requires --script-console switch)
 op 0x2000170: user4, explicit reference (console only, requires --script-console switch)
 op 0x2000171: user4 (implicit reference, console only, requires --script-console switch)
-opcodes 0x2000172-0x3ffffff unused
->>>>>>> 7f802a22
+op 0x2000172: GetStartingAngle
+op 0x2000173: GetStartingAngle, explicit reference
+opcodes 0x2000174-0x3ffffff unused