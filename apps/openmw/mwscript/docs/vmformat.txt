OpenMW Extensions:

Segment 0:
(not implemented yet)
opcodes 0x20-0x3f unused

Segment 1:
(not implemented yet)
opcodes 0x20-0x3f unused

Segment 2:
(not implemented yet)
opcodes 0x200-0x3ff unused

Segment 3:
op 0x20000: AiTravel
op 0x20001: AiTravel, explicit reference
op 0x20002: AiEscort
op 0x20003: AiEscort, explicit reference
op 0x20004: Lock
op 0x20005: Lock, explicit reference
op 0x20006: PlayAnim
op 0x20007: PlayAnim, explicit reference
op 0x20008: LoopAnim
op 0x20009: LoopAnim, explicit reference
op 0x2000a: Choice
op 0x2000b: PCRaiseRank
op 0x2000c: PCLowerRank
op 0x2000d: PCJoinFaction
op 0x2000e: PCGetRank implicit
op 0x2000f: PCGetRank explicit
op 0x20010: AiWander
op 0x20011: AiWander, explicit reference
opcodes 0x20012-0x3ffff unused

Segment 4:
(not implemented yet)
opcodes 0x200-0x3ff unused

Segment 5:
op 0x2000000: CellChanged
op 0x2000001: Say
op 0x2000002: SayDone
op 0x2000003: StreamMusic
op 0x2000004: PlaySound
op 0x2000005: PlaySoundVP
op 0x2000006: PlaySound3D
op 0x2000007: PlaySound3DVP
op 0x2000008: PlayLoopSound3D
op 0x2000009: PlayLoopSound3DVP
op 0x200000a: StopSound
op 0x200000b: GetSoundPlaying
op 0x200000c: XBox (always 0)
op 0x200000d: OnActivate
op 0x200000e: EnableBirthMenu
op 0x200000f: EnableClassMenu
op 0x2000010: EnableNameMenu
op 0x2000011: EnableRaceMenu
op 0x2000012: EnableStatsReviewMenu
op 0x2000013: EnableInventoryMenu
op 0x2000014: EnableMagicMenu
op 0x2000015: EnableMapMenu
op 0x2000016: EnableStatsMenu
op 0x2000017: EnableRest
op 0x2000018: ShowRestMenu
op 0x2000019: Say, explicit reference
op 0x200001a: SayDone, explicit reference
op 0x200001b: PlaySound3D, explicit reference
op 0x200001c: PlaySound3DVP, explicit reference
op 0x200001d: PlayLoopSound3D, explicit reference
op 0x200001e: PlayLoopSound3DVP, explicit reference
op 0x200001f: StopSound, explicit reference
op 0x2000020: GetSoundPlaying, explicit reference
op 0x2000021: ToggleSky
op 0x2000022: TurnMoonWhite
op 0x2000023: TurnMoonRed
op 0x2000024: GetMasserPhase
op 0x2000025: GetSecundaPhase
op 0x2000026: COC
op 0x2000027-0x200002e: GetAttribute
op 0x200002f-0x2000036: GetAttribute, explicit reference
op 0x2000037-0x200003e: SetAttribute
op 0x200003f-0x2000046: SetAttribute, explicit reference
op 0x2000047-0x200004e: ModAttribute
op 0x200004f-0x2000056: ModAttribute, explicit reference
op 0x2000057-0x2000059: GetDynamic (health, magicka, fatigue)
op 0x200005a-0x200005c: GetDynamic (health, magicka, fatigue), explicit reference
op 0x200005d-0x200005f: SetDynamic (health, magicka, fatigue)
op 0x2000060-0x2000062: SetDynamic (health, magicka, fatigue), explicit reference
op 0x2000063-0x2000065: ModDynamic (health, magicka, fatigue)
op 0x2000066-0x2000068: ModDynamic (health, magicka, fatigue), explicit reference
op 0x2000069-0x200006b: ModDynamic (health, magicka, fatigue)
op 0x200006c-0x200006e: ModDynamic (health, magicka, fatigue), explicit reference
op 0x200006f-0x2000071: GetDynamic (health, magicka, fatigue)
op 0x2000072-0x2000074: GetDynamic (health, magicka, fatigue), explicit reference
op 0x2000075: Activate
op 0x2000076: AddItem
op 0x2000077: AddItem, explicit reference
op 0x2000078: GetItemCount
op 0x2000079: GetItemCount, explicit reference
op 0x200007a: RemoveItem
op 0x200007b: RemoveItem, explicit reference
op 0x200007c: GetAiPackageDone
op 0x200007d: GetAiPackageDone, explicit reference
op 0x200007e-0x2000084: Enable Controls
op 0x2000085-0x200008b: Disable Controls
op 0x200008c: Unlock
op 0x200008d: Unlock, explicit reference
op 0x200008e: COE
op 0x200008e-0x20000a8: GetSkill
op 0x20000a9-0x20000c3: GetSkill, explicit reference
op 0x20000c4-0x20000de: SetSkill
op 0x20000df-0x20000f9: SetSkill, explicit reference
op 0x20000fa-0x2000114: ModSkill
op 0x2000115-0x200012f: ModSKill, explicit reference
op 0x2000130: ToggleCollision
op 0x2000131: GetInterior
op 0x2000132: ToggleCollsionDebug
op 0x2000133: Journal
op 0x2000134: SetJournalIndex
op 0x2000135: GetJournalIndex
op 0x2000136: GetPCCell
op 0x2000137: GetButtonPressed
op 0x2000138: SkipAnim
op 0x2000139: SkipAnim, expplicit reference
op 0x200013a: AddTopic
op 0x200013b: twf
op 0x200013c: FadeIn
op 0x200013d: FadeOut
op 0x200013e: FadeTo
op 0x200013f: GetCurrentWeather
op 0x2000140: ChangeWeather
op 0x2000141: GetWaterLevel
op 0x2000142: SetWaterLevel
op 0x2000143: ModWaterLevel
op 0x2000144: ToggleWater, twa
op 0x2000145: ToggleFogOfWar (tfow)
op 0x2000146: TogglePathgrid
op 0x2000147: AddSpell
op 0x2000148: AddSpell, explicit reference
op 0x2000149: RemoveSpell
op 0x200014a: RemoveSpell, explicit reference
op 0x200014b: GetSpell
op 0x200014c: GetSpell, explicit reference
op 0x200014d: ModDisposition
op 0x200014e: ModDisposition, explicit reference
op 0x200014f: ForceGreeting
op 0x2000150: ForceGreeting, explicit reference
op 0x2000151: ToggleFullHelp
op 0x2000152: Goodbye
op 0x2000153: DontSaveObject (left unimplemented)
<<<<<<< HEAD
op 0x2000154: SetScale
op 0x2000155: SetScale, explicit reference
op 0x2000156: SetAngle
op 0x2000157: SetAngle, explicit reference
opcodes 0x2000158-0x3ffffff unused
=======
op 0x2000154: ClearForceRun
op 0x2000155: ClearForceRun, explicit reference
op 0x2000156: ForceRun
op 0x2000157: ForceRun, explicit reference
op 0x2000158: ClearForceSneak
op 0x2000159: ClearForceSneak, explicit reference
op 0x200015a: ForceSneak
op 0x200015b: ForceSneak, explicit reference
op 0x200015c: SetHello
op 0x200015d: SetHello, explicit reference
op 0x200015e: SetFight
op 0x200015f: SetFight, explicit reference
op 0x2000160: SetFlee
op 0x2000161: SetFlee, explicit reference
op 0x2000162: SetAlarm
op 0x2000163: SetAlarm, explicit reference
opcodes 0x2000164-0x3ffffff unused
>>>>>>> 113457d9
<|MERGE_RESOLUTION|>--- conflicted
+++ resolved
@@ -149,13 +149,6 @@
 op 0x2000151: ToggleFullHelp
 op 0x2000152: Goodbye
 op 0x2000153: DontSaveObject (left unimplemented)
-<<<<<<< HEAD
-op 0x2000154: SetScale
-op 0x2000155: SetScale, explicit reference
-op 0x2000156: SetAngle
-op 0x2000157: SetAngle, explicit reference
-opcodes 0x2000158-0x3ffffff unused
-=======
 op 0x2000154: ClearForceRun
 op 0x2000155: ClearForceRun, explicit reference
 op 0x2000156: ForceRun
@@ -172,5 +165,8 @@
 op 0x2000161: SetFlee, explicit reference
 op 0x2000162: SetAlarm
 op 0x2000163: SetAlarm, explicit reference
-opcodes 0x2000164-0x3ffffff unused
->>>>>>> 113457d9
+op 0x2000164: SetScale
+op 0x2000165: SetScale, explicit reference
+op 0x2000166: SetAngle
+op 0x2000167: SetAngle, explicit reference
+opcodes 0x2000168-0x3ffffff unused
