
#include "npcstats.hpp"

#include <cmath>
#include <stdexcept>

#include <boost/format.hpp>

#include <components/esm/loadskil.hpp>
#include <components/esm/loadclas.hpp>
#include <components/esm/loadgmst.hpp>

#include "../mwworld/esmstore.hpp"

#include "../mwbase/environment.hpp"
#include "../mwbase/world.hpp"
#include "../mwbase/windowmanager.hpp"
#include "../mwbase/soundmanager.hpp"

MWMechanics::NpcStats::NpcStats()
<<<<<<< HEAD
: mMovementFlags (0), mDrawState (DrawState_Nothing), mBounty (0)
, mLevelProgress(0)
=======
: mMovementFlags (0), mDrawState (DrawState_Nothing)
, mLevelProgress(0), mDisposition(0)
>>>>>>> d53a7ade
{
    mSkillIncreases.resize (ESM::Attribute::Length);
    for (int i=0; i<ESM::Attribute::Length; ++i)
        mSkillIncreases[i] = 0;
}

MWMechanics::DrawState_ MWMechanics::NpcStats::getDrawState() const
{
    return mDrawState;
}

void MWMechanics::NpcStats::setDrawState (DrawState_ state)
{
    mDrawState = state;
}

int MWMechanics::NpcStats::getDisposition() const
{
    return mDisposition;
}

void MWMechanics::NpcStats::setDisposition(int disposition)
{
    mDisposition = disposition;
}

bool MWMechanics::NpcStats::getMovementFlag (Flag flag) const
{
    return mMovementFlags & flag;
}

void MWMechanics::NpcStats::setMovementFlag (Flag flag, bool state)
{
    if (state)
        mMovementFlags |= flag;
    else
        mMovementFlags &= ~flag;
}

const MWMechanics::Stat<float>& MWMechanics::NpcStats::getSkill (int index) const
{
    if (index<0 || index>=27)
        throw std::runtime_error ("skill index out of range");

    return mSkill[index];
}

MWMechanics::Stat<float>& MWMechanics::NpcStats::getSkill (int index)
{
    if (index<0 || index>=27)
        throw std::runtime_error ("skill index out of range");

    return mSkill[index];
}

std::map<std::string, int>& MWMechanics::NpcStats::getFactionRanks()
{
    return mFactionRank;
}

const std::map<std::string, int>& MWMechanics::NpcStats::getFactionRanks() const
{
    return mFactionRank;
}

float MWMechanics::NpcStats::getSkillGain (int skillIndex, const ESM::Class& class_, int usageType,
    int level) const
{
    if (level<0)
        level = static_cast<int> (getSkill (skillIndex).getBase());

    const ESM::Skill *skill =
        MWBase::Environment::get().getWorld()->getStore().get<ESM::Skill>().find (skillIndex);

    float skillFactor = 1;

    if (usageType>=4)
        throw std::runtime_error ("skill usage type out of range");

    if (usageType>0)
    {
        skillFactor = skill->mData.mUseValue[usageType];

        if (skillFactor<=0)
            throw std::runtime_error ("invalid skill gain factor");
    }

    const MWWorld::Store<ESM::GameSetting> &gmst =
        MWBase::Environment::get().getWorld()->getStore().get<ESM::GameSetting>();

    float typeFactor = gmst.find ("fMiscSkillBonus")->getFloat();

    for (int i=0; i<5; ++i)
        if (class_.mData.mSkills[i][0]==skillIndex)
        {
            typeFactor = gmst.find ("fMinorSkillBonus")->getFloat();

            break;
        }

    for (int i=0; i<5; ++i)
        if (class_.mData.mSkills[i][1]==skillIndex)
        {
            typeFactor = gmst.find ("fMajorSkillBonus")->getFloat();

            break;
        }

    if (typeFactor<=0)
        throw std::runtime_error ("invalid skill type factor");

    float specialisationFactor = 1;

    if (skill->mData.mSpecialization==class_.mData.mSpecialization)
    {
        specialisationFactor = gmst.find ("fSpecialSkillBonus")->getFloat();

        if (specialisationFactor<=0)
            throw std::runtime_error ("invalid skill specialisation factor");
    }

    return 1.0 / (level +1) * (1.0 / (skillFactor)) * typeFactor * specialisationFactor;
}

void MWMechanics::NpcStats::useSkill (int skillIndex, const ESM::Class& class_, int usageType)
{
    float base = getSkill (skillIndex).getBase();

    int level = static_cast<int> (base);

    base += getSkillGain (skillIndex, class_, usageType);

    if (static_cast<int> (base)!=level)
    {
        // skill leveled up
        increaseSkill(skillIndex, class_, false);
    }
    else
        getSkill (skillIndex).setBase (base);
}

void MWMechanics::NpcStats::increaseSkill(int skillIndex, const ESM::Class &class_, bool preserveProgress)
{
    float base = getSkill (skillIndex).getBase();

    int level = static_cast<int> (base);

    if (level >= 100)
        return;

    if (preserveProgress)
        base += 1;
    else
        base = level+1;

    // if this is a major or minor skill of the class, increase level progress
    bool levelProgress = false;
    for (int i=0; i<2; ++i)
        for (int j=0; j<5; ++j)
        {
            int skill = class_.mData.mSkills[j][i];
            if (skill == skillIndex)
                levelProgress = true;
        }

    mLevelProgress += levelProgress;

    // check the attribute this skill belongs to
    const ESM::Skill* skill =
        MWBase::Environment::get().getWorld ()->getStore ().get<ESM::Skill>().find(skillIndex);
    ++mSkillIncreases[skill->mData.mAttribute];

    // Play sound & skill progress notification
    /// \todo check if character is the player, if levelling is ever implemented for NPCs
    MWBase::Environment::get().getSoundManager ()->playSound ("skillraise", 1, 1);

    std::stringstream message;
    message << boost::format(MWBase::Environment::get().getWindowManager ()->getGameSettingString ("sNotifyMessage39", ""))
               % std::string("#{" + ESM::Skill::sSkillNameIds[skillIndex] + "}")
               % base;
    MWBase::Environment::get().getWindowManager ()->messageBox(message.str(), std::vector<std::string>());

    if (mLevelProgress >= 10)
    {
        // levelup is possible now
        MWBase::Environment::get().getWindowManager ()->messageBox ("#{sLevelUpMsg}", std::vector<std::string>());
    }

    getSkill (skillIndex).setBase (base);
}

int MWMechanics::NpcStats::getLevelProgress () const
{
    return mLevelProgress;
}

void MWMechanics::NpcStats::levelUp()
{
    mLevelProgress -= 10;
    for (int i=0; i<ESM::Attribute::Length; ++i)
        mSkillIncreases[i] = 0;
}

int MWMechanics::NpcStats::getLevelupAttributeMultiplier(int attribute) const
{
    // Source: http://www.uesp.net/wiki/Morrowind:Level#How_to_Level_Up
    int num = mSkillIncreases[attribute];
    if (num <= 1)
        return 1;
    else if (num <= 4)
        return 2;
    else if (num <= 7)
        return 3;
    else if (num <= 9)
        return 4;
    else
        return 5;
}

void MWMechanics::NpcStats::flagAsUsed (const std::string& id)
{
    mUsedIds.insert (id);
}

bool MWMechanics::NpcStats::hasBeenUsed (const std::string& id) const
{
    return mUsedIds.find (id)!=mUsedIds.end();
}

int MWMechanics::NpcStats::getBounty() const
{
    return mBounty;
}

void MWMechanics::NpcStats::setBounty (int bounty)
{
    mBounty = bounty;
}<|MERGE_RESOLUTION|>--- conflicted
+++ resolved
@@ -18,13 +18,9 @@
 #include "../mwbase/soundmanager.hpp"
 
 MWMechanics::NpcStats::NpcStats()
-<<<<<<< HEAD
 : mMovementFlags (0), mDrawState (DrawState_Nothing), mBounty (0)
-, mLevelProgress(0)
-=======
-: mMovementFlags (0), mDrawState (DrawState_Nothing)
 , mLevelProgress(0), mDisposition(0)
->>>>>>> d53a7ade
+
 {
     mSkillIncreases.resize (ESM::Attribute::Length);
     for (int i=0; i<ESM::Attribute::Length; ++i)
