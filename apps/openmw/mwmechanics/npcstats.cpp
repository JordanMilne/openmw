
#include "npcstats.hpp"

#include <cmath>
#include <stdexcept>

#include <boost/format.hpp>

#include <components/esm/loadskil.hpp>
#include <components/esm/loadclas.hpp>
#include <components/esm/loadgmst.hpp>

#include <components/esm_store/store.hpp>

#include "../mwbase/environment.hpp"
#include "../mwbase/world.hpp"
#include "../mwbase/windowmanager.hpp"
#include "../mwbase/soundmanager.hpp"

MWMechanics::NpcStats::NpcStats()
: mMovementFlags (0), mDrawState (DrawState_Nothing)
, mLevelProgress(0)
{
    mSkillIncreases.resize (ESM::Attribute::Length);
    for (int i=0; i<ESM::Attribute::Length; ++i)
        mSkillIncreases[i] = 0;
}

MWMechanics::DrawState_ MWMechanics::NpcStats::getDrawState() const
{
    return mDrawState;
}

void MWMechanics::NpcStats::setDrawState (DrawState_ state)
{
    mDrawState = state;
}

bool MWMechanics::NpcStats::getMovementFlag (Flag flag) const
{
    return mMovementFlags & flag;
}

void MWMechanics::NpcStats::setMovementFlag (Flag flag, bool state)
{
    if (state)
        mMovementFlags |= flag;
    else
        mMovementFlags &= ~flag;
}

const MWMechanics::Stat<float>& MWMechanics::NpcStats::getSkill (int index) const
{
    if (index<0 || index>=27)
        throw std::runtime_error ("skill index out of range");

    return mSkill[index];
}

MWMechanics::Stat<float>& MWMechanics::NpcStats::getSkill (int index)
{
    if (index<0 || index>=27)
        throw std::runtime_error ("skill index out of range");

    return mSkill[index];
}

std::map<std::string, int>& MWMechanics::NpcStats::getFactionRanks()
{
    return mFactionRank;
}

const std::map<std::string, int>& MWMechanics::NpcStats::getFactionRanks() const
{
    return mFactionRank;
}

float MWMechanics::NpcStats::getSkillGain (int skillIndex, const ESM::Class& class_, int usageType,
    int level) const
{
    if (level<0)
        level = static_cast<int> (getSkill (skillIndex).getBase());

    const ESM::Skill *skill = MWBase::Environment::get().getWorld()->getStore().skills.find (skillIndex);

    float skillFactor = 1;

    if (usageType>=4)
        throw std::runtime_error ("skill usage type out of range");

    if (usageType>0)
    {
        skillFactor = skill->mData.mUseValue[usageType];

        if (skillFactor<=0)
            throw std::runtime_error ("invalid skill gain factor");
    }

    float typeFactor =
<<<<<<< HEAD
        MWBase::Environment::get().getWorld()->getStore().gameSettings.find ("fMiscSkillBonus")->mF;
=======
        MWBase::Environment::get().getWorld()->getStore().gameSettings.find ("fMiscSkillBonus")->getFloat();
>>>>>>> 20a26373

    for (int i=0; i<5; ++i)
        if (class_.mData.mSkills[i][0]==skillIndex)
        {
            typeFactor =
<<<<<<< HEAD
                MWBase::Environment::get().getWorld()->getStore().gameSettings.find ("fMinorSkillBonus")->mF;
=======
                MWBase::Environment::get().getWorld()->getStore().gameSettings.find ("fMinorSkillBonus")->getFloat();
>>>>>>> 20a26373

            break;
        }

    for (int i=0; i<5; ++i)
        if (class_.mData.mSkills[i][1]==skillIndex)
        {
            typeFactor =
<<<<<<< HEAD
                MWBase::Environment::get().getWorld()->getStore().gameSettings.find ("fMajorSkillBonus")->mF;
=======
                MWBase::Environment::get().getWorld()->getStore().gameSettings.find ("fMajorSkillBonus")->getFloat();
>>>>>>> 20a26373

            break;
        }

    if (typeFactor<=0)
        throw std::runtime_error ("invalid skill type factor");

    float specialisationFactor = 1;

    if (skill->mData.mSpecialization==class_.mData.mSpecialization)
    {
        specialisationFactor =
<<<<<<< HEAD
            MWBase::Environment::get().getWorld()->getStore().gameSettings.find ("fSpecialSkillBonus")->mF;
=======
            MWBase::Environment::get().getWorld()->getStore().gameSettings.find ("fSpecialSkillBonus")->getFloat();
>>>>>>> 20a26373

        if (specialisationFactor<=0)
            throw std::runtime_error ("invalid skill specialisation factor");
    }

    return 1.0 / (level +1) * (1.0 / (skillFactor)) * typeFactor * specialisationFactor;
}

void MWMechanics::NpcStats::useSkill (int skillIndex, const ESM::Class& class_, int usageType)
{
    float base = getSkill (skillIndex).getBase();

    int level = static_cast<int> (base);

    base += getSkillGain (skillIndex, class_, usageType);

    if (static_cast<int> (base)!=level)
    {
        // skill leveled up
        increaseSkill(skillIndex, class_, false);
    }
    else
        getSkill (skillIndex).setBase (base);
}

void MWMechanics::NpcStats::increaseSkill(int skillIndex, const ESM::Class &class_, bool preserveProgress)
{
    float base = getSkill (skillIndex).getBase();

    int level = static_cast<int> (base);

    if (level >= 100)
        return;

    if (preserveProgress)
        base += 1;
    else
        base = level+1;

    // if this is a major or minor skill of the class, increase level progress
    bool levelProgress = false;
    for (int i=0; i<2; ++i)
        for (int j=0; j<5; ++j)
        {
            int skill = class_.mData.mSkills[j][i];
            if (skill == skillIndex)
                levelProgress = true;
        }

    mLevelProgress += levelProgress;

    // check the attribute this skill belongs to
    const ESM::Skill* skill = MWBase::Environment::get().getWorld ()->getStore ().skills.find(skillIndex);
    ++mSkillIncreases[skill->mData.mAttribute];

    // Play sound & skill progress notification
    /// \todo check if character is the player, if levelling is ever implemented for NPCs
    MWBase::Environment::get().getSoundManager ()->playSound ("skillraise", 1, 1);

    std::stringstream message;
    message << boost::format(MWBase::Environment::get().getWindowManager ()->getGameSettingString ("sNotifyMessage39", ""))
               % std::string("#{" + ESM::Skill::sSkillNameIds[skillIndex] + "}")
               % base;
    MWBase::Environment::get().getWindowManager ()->messageBox(message.str(), std::vector<std::string>());

    if (mLevelProgress >= 10)
    {
        // levelup is possible now
        MWBase::Environment::get().getWindowManager ()->messageBox ("#{sLevelUpMsg}", std::vector<std::string>());
    }

    getSkill (skillIndex).setBase (base);
}

int MWMechanics::NpcStats::getLevelProgress () const
{
    return mLevelProgress;
}

void MWMechanics::NpcStats::levelUp()
{
    mLevelProgress -= 10;
    for (int i=0; i<ESM::Attribute::Length; ++i)
        mSkillIncreases[i] = 0;
}

int MWMechanics::NpcStats::getLevelupAttributeMultiplier(int attribute) const
{
    // Source: http://www.uesp.net/wiki/Morrowind:Level#How_to_Level_Up
    int num = mSkillIncreases[attribute];
    if (num <= 1)
        return 1;
    else if (num <= 4)
        return 2;
    else if (num <= 7)
        return 3;
    else if (num <= 9)
        return 4;
    else
        return 5;
}

void MWMechanics::NpcStats::flagAsUsed (const std::string& id)
{
    mUsedIds.insert (id);
}

bool MWMechanics::NpcStats::hasBeenUsed (const std::string& id) const
{
    return mUsedIds.find (id)!=mUsedIds.end();
}<|MERGE_RESOLUTION|>--- conflicted
+++ resolved
@@ -97,21 +97,13 @@
     }
 
     float typeFactor =
-<<<<<<< HEAD
-        MWBase::Environment::get().getWorld()->getStore().gameSettings.find ("fMiscSkillBonus")->mF;
-=======
         MWBase::Environment::get().getWorld()->getStore().gameSettings.find ("fMiscSkillBonus")->getFloat();
->>>>>>> 20a26373
 
     for (int i=0; i<5; ++i)
         if (class_.mData.mSkills[i][0]==skillIndex)
         {
             typeFactor =
-<<<<<<< HEAD
-                MWBase::Environment::get().getWorld()->getStore().gameSettings.find ("fMinorSkillBonus")->mF;
-=======
                 MWBase::Environment::get().getWorld()->getStore().gameSettings.find ("fMinorSkillBonus")->getFloat();
->>>>>>> 20a26373
 
             break;
         }
@@ -120,11 +112,7 @@
         if (class_.mData.mSkills[i][1]==skillIndex)
         {
             typeFactor =
-<<<<<<< HEAD
-                MWBase::Environment::get().getWorld()->getStore().gameSettings.find ("fMajorSkillBonus")->mF;
-=======
                 MWBase::Environment::get().getWorld()->getStore().gameSettings.find ("fMajorSkillBonus")->getFloat();
->>>>>>> 20a26373
 
             break;
         }
@@ -137,11 +125,7 @@
     if (skill->mData.mSpecialization==class_.mData.mSpecialization)
     {
         specialisationFactor =
-<<<<<<< HEAD
-            MWBase::Environment::get().getWorld()->getStore().gameSettings.find ("fSpecialSkillBonus")->mF;
-=======
             MWBase::Environment::get().getWorld()->getStore().gameSettings.find ("fSpecialSkillBonus")->getFloat();
->>>>>>> 20a26373
 
         if (specialisationFactor<=0)
             throw std::runtime_error ("invalid skill specialisation factor");
