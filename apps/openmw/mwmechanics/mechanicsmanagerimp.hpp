--- conflicted
+++ resolved
@@ -79,17 +79,15 @@
             virtual void restoreDynamicStats();
             ///< If the player is sleeping, this should be called every hour.
 
-<<<<<<< HEAD
             virtual int barterOffer(const MWWorld::Ptr& ptr,int basePrice, bool buying);
             ///< This is used by every service to determine the price of objects given the trading skills of the player and NPC.
 
             virtual int disposition(const MWWorld::Ptr& ptr);
             ///< Calculate the diposition of an NPC toward the player.
-=======
+
             virtual int countDeaths (const std::string& id) const;
             ///< Return the number of deaths for actors with the given ID.
             
->>>>>>> 90e67974
     };
 }
 
