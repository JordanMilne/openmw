--- conflicted
+++ resolved
@@ -43,13 +43,9 @@
   , mMessageBoxManager(NULL)
   , console(NULL)
   , mJournal(NULL)
-<<<<<<< HEAD
   , mDialogueWindow(nullptr)
-=======
   , mBookWindow(NULL)
   , mScrollWindow(NULL)
-  , dialogueWindow(nullptr)
->>>>>>> 37095b62
   , mCharGen(NULL)
   , playerClass()
   , playerName()
@@ -81,9 +77,7 @@
     
     //Register own widgets with MyGUI
     MyGUI::FactoryManager::getInstance().registerFactory<DialogueHistory>("Widget");
-<<<<<<< HEAD
     MyGUI::FactoryManager::getInstance().registerFactory<ItemWidget>("Widget");
-=======
     MyGUI::FactoryManager::getInstance().registerFactory<MWGui::Widgets::MWSkill>("Widget");
     MyGUI::FactoryManager::getInstance().registerFactory<MWGui::Widgets::MWAttribute>("Widget");
     MyGUI::FactoryManager::getInstance().registerFactory<MWGui::Widgets::MWSpell>("Widget");
@@ -91,7 +85,6 @@
     MyGUI::FactoryManager::getInstance().registerFactory<MWGui::Widgets::MWSpellEffect>("Widget");
     MyGUI::FactoryManager::getInstance().registerFactory<MWGui::Widgets::MWDynamicStat>("Widget");
     MyGUI::FactoryManager::getInstance().registerFactory<MWGui::Widgets::MWList>("Widget");
->>>>>>> 37095b62
 
     // Get size info from the Gui object
     assert(gui);
@@ -210,15 +203,11 @@
     stats->setVisible(false);
     console->disable();
     mJournal->setVisible(false);
-<<<<<<< HEAD
     mDialogueWindow->setVisible(false);
     mContainerWindow->setVisible(false);
     mInventoryWindow->setVisible(false);
-=======
     mScrollWindow->setVisible(false);
     mBookWindow->setVisible(false);
-    dialogueWindow->setVisible(false);
->>>>>>> 37095b62
 
     // Mouse is visible whenever we're not in game mode
     MyGUI::PointerManager::getInstance().setVisible(isGuiMode());
