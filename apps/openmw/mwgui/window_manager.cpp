--- conflicted
+++ resolved
@@ -20,28 +20,10 @@
 
 using namespace MWGui;
 
-<<<<<<< HEAD
 WindowManager::WindowManager(MWWorld::Environment& environment,
     const Compiler::Extensions& extensions, int fpsLevel, bool newGame, OEngine::Render::OgreRenderer *mOgre, const std::string logpath)
-  : mGuiManager (0)
-  , environment(environment)
-  , nameDialog(nullptr)
-  , raceDialog(nullptr)
-  , dialogueWindow(nullptr)
-  , classChoiceDialog(nullptr)
-  , generateClassQuestionDialog(nullptr)
-  , generateClassResultDialog(nullptr)
-  , pickClassDialog(nullptr)
-  , createClassDialog(nullptr)
-  , birthSignDialog(nullptr)
-  , reviewDialog(nullptr)
-=======
-WindowManager::WindowManager(MyGUI::Gui *_gui, MWWorld::Environment& environment,
-    const Compiler::Extensions& extensions, int fpsLevel, bool newGame)
   : environment(environment)
   , dialogueWindow(nullptr)
-  , gui(_gui)
->>>>>>> 4bc70517
   , mode(GM_Game)
   , nextMode(GM_Game)
   , needModeChange(false)
@@ -50,15 +32,10 @@
 {
     showFPSLevel = fpsLevel;
 
-<<<<<<< HEAD
-    creationStage = NotStarted;
-
     // Set up the GUI system
     mGuiManager = new OEngine::GUI::MyGUIManager(mOgre->getWindow(), mOgre->getScene(), false, logpath);
     gui = mGuiManager->getGui();
 
-=======
->>>>>>> 4bc70517
     //Register own widgets with MyGUI
     MyGUI::FactoryManager::getInstance().registerFactory<DialogeHistory>("Widget");
 
@@ -289,13 +266,23 @@
     stats->setValue (id, value);
     hud->setValue (id, value);
     if (id == "HBar")
+    {
         playerHealth = value;
+        mCharGen->setPlayerHealth (value);
+    }
     else if (id == "MBar")
+    {
         playerMagicka = value;
+        mCharGen->setPlayerMagicka (value);
+    }
     else if (id == "FBar")
+    {
         playerFatigue = value;
-}
-
+        mCharGen->setPlayerFatigue (value);
+    }
+}
+
+#if 0
 MWMechanics::DynamicStat<int> WindowManager::getValue(const std::string& id)
 {
     if(id == "HBar")
@@ -305,6 +292,7 @@
     else if (id == "FBar")
         return playerFatigue;
 }
+#endif
 
 void WindowManager::setValue (const std::string& id, const std::string& value)
 {
