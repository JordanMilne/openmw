--- conflicted
+++ resolved
@@ -457,7 +457,6 @@
     hud->setPlayerDir(x,y);
 }
 
-<<<<<<< HEAD
 void WindowManager::setHMSVisibility(bool visible)
 {
     hud->setBottomLeftVisibility(visible, hud->weapBox->getVisible(), hud->spellBox->getVisible());
@@ -466,10 +465,10 @@
 void WindowManager::setMinimapVisibility(bool visible)
 {
     hud->setBottomRightVisibility(hud->effectBox->getVisible(), visible);
-=======
+}
+
 void WindowManager::toggleFogOfWar()
 {
     map->toggleFogOfWar();
     hud->toggleFogOfWar();
->>>>>>> e21e8c22
 }