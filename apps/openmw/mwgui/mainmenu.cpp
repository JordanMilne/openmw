--- conflicted
+++ resolved
@@ -5,7 +5,6 @@
 #include "../mwbase/environment.hpp"
 #include "../mwbase/world.hpp"
 #include "../mwbase/windowmanager.hpp"
-#include "../mwbase/inputmanager.hpp"
 
 namespace MWGui
 {
@@ -28,55 +27,6 @@
         mButtonBox = mMainWidget->createWidget<MyGUI::Widget>("", MyGUI::IntCoord(0, 0, 0, 0), MyGUI::Align::Default);
         int curH = 0;
 
-<<<<<<< HEAD
-        mReturn = mButtonBox->createWidget<MyGUI::Button> ("ButtonImage", MyGUI::IntCoord(0, curH, 128, 64), MyGUI::Align::Default);
-        mReturn->setImageResource ("Menu_Return");
-        mReturn->eventMouseButtonClick += MyGUI::newDelegate(this, &MainMenu::returnToGame);
-        curH += 64;
-
-
-        /*
-        mNewGame = mButtonBox->createWidget<MyGUI::Button> ("ButtonImage", MyGUI::IntCoord(0, curH, 128, 64), MyGUI::Align::Default);
-        mNewGame->setImageResource ("Menu_NewGame");
-        curH += 64;
-
-        mLoadGame = mButtonBox->createWidget<MyGUI::Button> ("ButtonImage", MyGUI::IntCoord(0, curH, 128, 64), MyGUI::Align::Default);
-        mLoadGame->setImageResource ("Menu_LoadGame");
-        curH += 64;
-
-
-        mSaveGame = mButtonBox->createWidget<MyGUI::Button> ("ButtonImage", MyGUI::IntCoord(0, curH, 128, 64), MyGUI::Align::Default);
-        mSaveGame->setImageResource ("Menu_SaveGame");
-        curH += 64;
-        */
-
-        mOptions = mButtonBox->createWidget<MyGUI::Button> ("ButtonImage", MyGUI::IntCoord(0, curH, 128, 64), MyGUI::Align::Default);
-        mOptions->setImageResource ("Menu_Options");
-        mOptions->eventMouseButtonClick += MyGUI::newDelegate(this, &MainMenu::showOptions);
-        curH += 64;
-
-        /*
-        mCredits = mButtonBox->createWidget<MyGUI::Button> ("ButtonImage", MyGUI::IntCoord(0, curH, 128, 64), MyGUI::Align::Default);
-        mCredits->setImageResource ("Menu_Credits");
-        curH += 64;
-        */
-
-        mExitGame = mButtonBox->createWidget<MyGUI::Button> ("ButtonImage", MyGUI::IntCoord(0, curH, 128, 64), MyGUI::Align::Default);
-        mExitGame->setImageResource ("Menu_ExitGame");
-        mExitGame->eventMouseButtonClick += MyGUI::newDelegate(this, &MainMenu::exitGame);
-        curH += 64;
-    }
-
-    void MainMenu::returnToGame(MyGUI::Widget* sender)
-    {
-        MWBase::Environment::get().getInputManager ()->allowExclusiveFocus(true);
-        MWBase::Environment::get().getWindowManager ()->removeGuiMode (GM_MainMenu);
-    }
-
-    void MainMenu::showOptions(MyGUI::Widget* sender)
-    {
-        MWBase::Environment::get().getWindowManager ()->pushGuiMode (GM_Settings);
-=======
         std::vector<std::string> buttons;
         buttons.push_back("return");
         //buttons.push_back("newgame");
@@ -111,13 +61,15 @@
         }
 
         mButtonBox->setCoord (w/2 - maxwidth/2, h/2 - curH/2, maxwidth, curH);
->>>>>>> 5c007cd5
     }
 
     void MainMenu::onButtonClicked(MyGUI::Widget *sender)
     {
         if (sender == mButtons["return"])
+        {
             MWBase::Environment::get().getWindowManager ()->removeGuiMode (GM_MainMenu);
+            MWBase::Environment::get().getInputManager ()->allowExclusiveFocus(true);
+        }
         else if (sender == mButtons["options"])
             MWBase::Environment::get().getWindowManager ()->pushGuiMode (GM_Settings);
         else if (sender == mButtons["exitgame"])
