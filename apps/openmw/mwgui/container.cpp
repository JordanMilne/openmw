--- conflicted
+++ resolved
@@ -110,60 +110,7 @@
     containerStore.add(bukkitRef.getPtr());
     containerStore.add(bukkitRef.getPtr());
     containerStore.add(bukkitRef.getPtr());
-<<<<<<< HEAD
     containerStore.add(goldRef.getPtr());*/
-
-=======
-    containerStore.add(goldRef.getPtr());
-    containerStore.add(furRef.getPtr());
-    containerStore.add(furRef.getPtr());
-    containerStore.add(furRef.getPtr());
-    containerStore.add(broomRef.getPtr());
-    containerStore.add(broomRef.getPtr());
-    containerStore.add(broomRef.getPtr());
-    containerStore.add(broomRef.getPtr());
-    containerStore.add(broomRef.getPtr());
-    containerStore.add(broomRef.getPtr());
-    containerStore.add(broomRef.getPtr());
-    containerStore.add(broomRef.getPtr());
-    containerStore.add(broomRef.getPtr());
-    containerStore.add(broomRef.getPtr());
-    containerStore.add(bukkitRef.getPtr());
-    containerStore.add(bukkitRef.getPtr());
-    containerStore.add(bukkitRef.getPtr());
-    containerStore.add(bukkitRef.getPtr());
-    containerStore.add(bukkitRef.getPtr());
-    containerStore.add(bukkitRef.getPtr());
-    containerStore.add(bukkitRef.getPtr());
-    containerStore.add(bukkitRef.getPtr());
-    containerStore.add(bukkitRef.getPtr());
-    containerStore.add(bukkitRef.getPtr());
-    containerStore.add(goldRef.getPtr());
-    containerStore.add(furRef.getPtr());
-    containerStore.add(furRef.getPtr());
-    containerStore.add(furRef.getPtr());
-    containerStore.add(broomRef.getPtr());
-    containerStore.add(broomRef.getPtr());
-    containerStore.add(broomRef.getPtr());
-    containerStore.add(broomRef.getPtr());
-    containerStore.add(broomRef.getPtr());
-    containerStore.add(broomRef.getPtr());
-    containerStore.add(broomRef.getPtr());
-    containerStore.add(broomRef.getPtr());
-    containerStore.add(broomRef.getPtr());
-    containerStore.add(broomRef.getPtr());
-    containerStore.add(bukkitRef.getPtr());
-    containerStore.add(bukkitRef.getPtr());
-    containerStore.add(bukkitRef.getPtr());
-    containerStore.add(bukkitRef.getPtr());
-    containerStore.add(bukkitRef.getPtr());
-    containerStore.add(bukkitRef.getPtr());
-    containerStore.add(bukkitRef.getPtr());
-    containerStore.add(bukkitRef.getPtr());
-    containerStore.add(bukkitRef.getPtr());
-    containerStore.add(bukkitRef.getPtr());
-    containerStore.add(goldRef.getPtr());
->>>>>>> 215d4e17
 
 
     // ESMS::LiveCellRef<ESM::Armor, MWWorld::RefData> *ref = iter->get<ESM::Armor>();
