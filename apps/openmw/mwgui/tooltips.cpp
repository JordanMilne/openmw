#include "tooltips.hpp"

#include <boost/lexical_cast.hpp>

#include <OgreResourceGroupManager.h>

#include <components/settings/settings.hpp>

#include "../mwbase/world.hpp"
#include "../mwbase/environment.hpp"
#include "../mwbase/windowmanager.hpp"

#include "../mwworld/class.hpp"

#include "map_window.hpp"
#include "widgets.hpp"
#include "inventorywindow.hpp"

using namespace MWGui;
using namespace MyGUI;

ToolTips::ToolTips(MWBase::WindowManager* windowManager) :
    Layout("openmw_tooltips.layout")
    , mGameMode(true)
    , mWindowManager(windowManager)
    , mFullHelp(false)
    , mEnabled(true)
    , mFocusToolTipX(0.0)
    , mFocusToolTipY(0.0)
    , mDelay(0.0)
    , mRemainingDelay(0.0)
    , mLastMouseX(0)
    , mLastMouseY(0)
{
    getWidget(mDynamicToolTipBox, "DynamicToolTipBox");

    mDynamicToolTipBox->setVisible(false);

    // turn off mouse focus so that getMouseFocusWidget returns the correct widget,
    // even if the mouse is over the tooltip
    mDynamicToolTipBox->setNeedMouseFocus(false);
    mMainWidget->setNeedMouseFocus(false);

    mDelay = Settings::Manager::getFloat("tooltip delay", "GUI");
    mRemainingDelay = mDelay;
}

void ToolTips::setEnabled(bool enabled)
{
    mEnabled = enabled;
}

void ToolTips::onFrame(float frameDuration)
{
    while (mDynamicToolTipBox->getChildCount())
    {
        MyGUI::Gui::getInstance().destroyWidget(mDynamicToolTipBox->getChildAt(0));
    }

    // start by hiding everything
    for (unsigned int i=0; i < mMainWidget->getChildCount(); ++i)
    {
        mMainWidget->getChildAt(i)->setVisible(false);
    }

    const IntSize &viewSize = RenderManager::getInstance().getViewSize();

    if (!mEnabled)
    {
        return;
    }

    if (!mGameMode)
    {
        const MyGUI::IntPoint& mousePos = InputManager::getInstance().getMousePosition();

        if (mWindowManager->getWorldMouseOver() && ((mWindowManager->getMode() == GM_Console)
            || (mWindowManager->getMode() == GM_Container)
            || (mWindowManager->getMode() == GM_Inventory)))
        {
            std::string handle = MWBase::Environment::get().getWorld()->getFacedHandle();
            try
            {
                mFocusObject = MWBase::Environment::get().getWorld()->getPtrViaHandle(handle);
            }
            catch (std::exception /* & e */)
            {
                return;
            }

            MyGUI::IntSize tooltipSize = getToolTipViaPtr(true);

            IntPoint tooltipPosition = InputManager::getInstance().getMousePosition() + IntPoint(0, 24);

            // make the tooltip stay completely in the viewport
            if ((tooltipPosition.left + tooltipSize.width) > viewSize.width)
            {
                tooltipPosition.left = viewSize.width - tooltipSize.width;
            }
            if ((tooltipPosition.top + tooltipSize.height) > viewSize.height)
            {
                tooltipPosition.top = viewSize.height - tooltipSize.height;
            }

            setCoord(tooltipPosition.left, tooltipPosition.top, tooltipSize.width, tooltipSize.height);
        }

        else
        {
            const MyGUI::IntPoint& lastPressed = InputManager::getInstance().getLastPressedPosition(MyGUI::MouseButton::Left);

            if (mousePos == lastPressed) // mouseclick makes tooltip disappear
                return;

            if (mousePos.left == mLastMouseX && mousePos.top == mLastMouseY)
            {
                mRemainingDelay -= frameDuration;
            }
            else
            {
                mRemainingDelay = mDelay;
            }
            mLastMouseX = mousePos.left;
            mLastMouseY = mousePos.top;

            if (mRemainingDelay > 0)
                return;

            Widget* focus = InputManager::getInstance().getMouseFocusWidget();
            if (focus == 0)
            {
                return;
            }

            IntSize tooltipSize;

            // try to go 1 level up until there is a widget that has tooltip
            // this is necessary because some skin elements are actually separate widgets
            int i=0;
            while (!focus->isUserString("ToolTipType"))
            {
                focus = focus->getParent();
                if (!focus)
                    return;
                ++i;
            }

            std::string type = focus->getUserString("ToolTipType");
            std::string text = focus->getUserString("ToolTipText");

            if (type == "")
            {
                return;
            }

            // special handling for markers on the local map: the tooltip should only be visible
            // if the marker is not hidden due to the fog of war.
            if (focus->getUserString ("IsMarker") == "true")
            {
                LocalMapBase::MarkerPosition pos = *focus->getUserData<LocalMapBase::MarkerPosition>();

                if (!MWBase::Environment::get().getWorld ()->isPositionExplored (pos.nX, pos.nY, pos.cellX, pos.cellY, pos.interior))
                    return;
            }

            if (type == "ItemPtr")
            {
                mFocusObject = *focus->getUserData<MWWorld::Ptr>();
                tooltipSize = getToolTipViaPtr(false);
            }
            else if (type == "AvatarItemSelection")
            {
                MyGUI::IntCoord avatarPos = mWindowManager->getInventoryWindow ()->getAvatarScreenCoord ();
                MyGUI::IntPoint relMousePos = MyGUI::InputManager::getInstance ().getMousePosition () - MyGUI::IntPoint(avatarPos.left, avatarPos.top);
                int realX = int(float(relMousePos.left) / float(avatarPos.width) * 512.f );
                int realY = int(float(relMousePos.top) / float(avatarPos.height) * 1024.f );
                MWWorld::Ptr item = mWindowManager->getInventoryWindow ()->getAvatarSelectedItem (realX, realY);

                mFocusObject = item;
                if (!mFocusObject.isEmpty ())
                    tooltipSize = getToolTipViaPtr(false);
            }
            else if (type == "Spell")
            {
                ToolTipInfo info;
                const ESM::Spell *spell = MWBase::Environment::get().getWorld()->getStore().spells.find(focus->getUserString("Spell"));
                info.caption = spell->mName;
                Widgets::SpellEffectList effects;
                std::vector<ESM::ENAMstruct>::const_iterator end = spell->mEffects.mList.end();
                for (std::vector<ESM::ENAMstruct>::const_iterator it = spell->mEffects.mList.begin(); it != end; ++it)
                {
                    Widgets::SpellEffectParams params;
                    params.mEffectID = it->mEffectID;
                    params.mSkill = it->mSkill;
                    params.mAttribute = it->mAttribute;
                    params.mDuration = it->mDuration;
                    params.mMagnMin = it->mMagnMin;
                    params.mMagnMax = it->mMagnMax;
                    params.mRange = it->mRange;
                    params.mIsConstant = (spell->mData.mType == ESM::Spell::ST_Ability);
                    params.mNoTarget = false;
                    effects.push_back(params);
                }
                info.effects = effects;
                tooltipSize = createToolTip(info);
            }
            else if (type == "Layout")
            {
                // tooltip defined in the layout
                MyGUI::Widget* tooltip;
                getWidget(tooltip, focus->getUserString("ToolTipLayout"));

                tooltip->setVisible(true);
                if (!tooltip->isUserString("DontResize"))
                {
                    tooltip->setCoord(0, 0, 450, 300); // this is the maximum width of the tooltip before it starts word-wrapping

                    tooltipSize = MyGUI::IntSize(0, tooltip->getSize().height);
                }
                else
                    tooltipSize = tooltip->getSize();

                std::map<std::string, std::string> userStrings = focus->getUserStrings();
                for (std::map<std::string, std::string>::iterator it = userStrings.begin();
                    it != userStrings.end(); ++it)
                {
                    if (it->first == "ToolTipType"
                        || it->first == "ToolTipLayout"
                        || it->first == "IsMarker")
                        continue;


                    size_t underscorePos = it->first.find("_");
                    std::string propertyKey = it->first.substr(0, underscorePos);
                    std::string widgetName = it->first.substr(underscorePos+1, it->first.size()-(underscorePos+1));

                    MyGUI::Widget* w;
                    getWidget(w, widgetName);
                    w->setProperty(propertyKey, it->second);
                }

                for (unsigned int i=0; i<tooltip->getChildCount(); ++i)
                {
                    MyGUI::Widget* w = tooltip->getChildAt(i);

                    if (w->isUserString("AutoResizeHorizontal"))
                    {
                        MyGUI::TextBox* text = w->castType<MyGUI::TextBox>();
                        tooltipSize.width = std::max(tooltipSize.width, w->getLeft() + text->getTextSize().width + 8);
                    }
                    else if (!tooltip->isUserString("DontResize"))
                        tooltipSize.width = std::max(tooltipSize.width, w->getLeft() + w->getWidth() + 8);

                    if (w->isUserString("AutoResizeVertical"))
                    {
                        MyGUI::TextBox* text = w->castType<MyGUI::TextBox>();
                        int height = text->getTextSize().height;
                        if (height > w->getHeight())
                        {
                            tooltipSize += MyGUI::IntSize(0, height - w->getHeight());
                        }
                        if (height < w->getHeight())
                        {
                            tooltipSize -= MyGUI::IntSize(0, w->getHeight() - height);
                        }
                    }
                }
                tooltip->setCoord(0, 0, tooltipSize.width, tooltipSize.height);
            }
            else
                throw std::runtime_error ("unknown tooltip type");

            IntPoint tooltipPosition = InputManager::getInstance().getMousePosition() + IntPoint(0, 24);

            // make the tooltip stay completely in the viewport
            if ((tooltipPosition.left + tooltipSize.width) > viewSize.width)
            {
                tooltipPosition.left = viewSize.width - tooltipSize.width;
            }
            if ((tooltipPosition.top + tooltipSize.height) > viewSize.height)
            {
                tooltipPosition.top = viewSize.height - tooltipSize.height;
            }

            setCoord(tooltipPosition.left, tooltipPosition.top, tooltipSize.width, tooltipSize.height);
        }
    }
    else
    {
        if (!mFocusObject.isEmpty())
        {
            IntSize tooltipSize = getToolTipViaPtr();

            setCoord(viewSize.width/2 - tooltipSize.width/2,
                    std::max(0, int(mFocusToolTipY*viewSize.height - tooltipSize.height)),
                    tooltipSize.width,
                    tooltipSize.height);

            mDynamicToolTipBox->setVisible(true);
        }
    }
}

void ToolTips::enterGameMode()
{
    mGameMode = true;
}

void ToolTips::enterGuiMode()
{
    mGameMode = false;
}

void ToolTips::setFocusObject(const MWWorld::Ptr& focus)
{
    mFocusObject = focus;
}

IntSize ToolTips::getToolTipViaPtr (bool image)
{
    // this the maximum width of the tooltip before it starts word-wrapping
    setCoord(0, 0, 300, 300);

    IntSize tooltipSize;

    const MWWorld::Class& object = MWWorld::Class::get (mFocusObject);
    if (!object.hasToolTip(mFocusObject))
    {
        mDynamicToolTipBox->setVisible(false);
    }
    else
    {
        mDynamicToolTipBox->setVisible(true);

        ToolTipInfo info = object.getToolTipInfo(mFocusObject);
        if (!image)
            info.icon = "";
        tooltipSize = createToolTip(info);
    }

    return tooltipSize;
}

void ToolTips::findImageExtension(std::string& image)
{
    int len = image.size();
    if (len < 4) return;

    if (!Ogre::ResourceGroupManager::getSingleton().resourceExists(Ogre::ResourceGroupManager::AUTODETECT_RESOURCE_GROUP_NAME, image))
    {
        // Change texture extension to .dds
        image[len-3] = 'd';
        image[len-2] = 'd';
        image[len-1] = 's';
    }
}

IntSize ToolTips::createToolTip(const MWGui::ToolTipInfo& info)
{
    mDynamicToolTipBox->setVisible(true);

    std::string caption = info.caption;
    std::string image = info.icon;
    int imageSize = (image != "") ? 32 : 0;
    std::string text = info.text;

    // remove the first newline (easier this way)
    if (text.size() > 0 && text[0] == '\n')
        text.erase(0, 1);

    const ESM::Enchantment* enchant = 0;
    const ESMS::ESMStore& store = MWBase::Environment::get().getWorld()->getStore();
    if (info.enchant != "")
    {
        enchant = store.enchants.search(info.enchant);
<<<<<<< HEAD
        if (enchant->mData.mType == ESM::Enchantment::CastOnce)
            text += "\n" + store.gameSettings.search("sItemCastOnce")->mStr;
        else if (enchant->mData.mType == ESM::Enchantment::WhenStrikes)
            text += "\n" + store.gameSettings.search("sItemCastWhenStrikes")->mStr;
        else if (enchant->mData.mType == ESM::Enchantment::WhenUsed)
            text += "\n" + store.gameSettings.search("sItemCastWhenUsed")->mStr;
        else if (enchant->mData.mType == ESM::Enchantment::ConstantEffect)
            text += "\n" + store.gameSettings.search("sItemCastConstant")->mStr;
=======
        if (enchant->data.type == ESM::Enchantment::CastOnce)
            text += "\n#{sItemCastOnce}";
        else if (enchant->data.type == ESM::Enchantment::WhenStrikes)
            text += "\n#{sItemCastWhenStrikes}";
        else if (enchant->data.type == ESM::Enchantment::WhenUsed)
            text += "\n#{sItemCastWhenUsed}";
        else if (enchant->data.type == ESM::Enchantment::ConstantEffect)
            text += "\n#{sItemCastConstant}";
>>>>>>> 20a26373
    }

    // this the maximum width of the tooltip before it starts word-wrapping
    setCoord(0, 0, 300, 300);

    const IntPoint padding(8, 8);

    const int imageCaptionHPadding = (caption != "" ? 8 : 0);
    const int imageCaptionVPadding = (caption != "" ? 4 : 0);

    std::string realImage = "icons\\" + image;
    findImageExtension(realImage);

    EditBox* captionWidget = mDynamicToolTipBox->createWidget<EditBox>("NormalText", IntCoord(0, 0, 300, 300), Align::Left | Align::Top, "ToolTipCaption");
    captionWidget->setProperty("Static", "true");
    captionWidget->setCaption(caption);
    IntSize captionSize = captionWidget->getTextSize();

    int captionHeight = std::max(caption != "" ? captionSize.height : 0, imageSize);

    EditBox* textWidget = mDynamicToolTipBox->createWidget<EditBox>("SandText", IntCoord(0, captionHeight+imageCaptionVPadding, 300, 300-captionHeight-imageCaptionVPadding), Align::Stretch, "ToolTipText");
    textWidget->setProperty("Static", "true");
    textWidget->setProperty("MultiLine", "true");
    textWidget->setProperty("WordWrap", "true");
    textWidget->setCaptionWithReplacing(text);
    textWidget->setTextAlign(Align::HCenter | Align::Top);
    IntSize textSize = textWidget->getTextSize();

    captionSize += IntSize(imageSize, 0); // adjust for image
    IntSize totalSize = IntSize( std::max(textSize.width, captionSize.width + ((image != "") ? imageCaptionHPadding : 0)),
        ((text != "") ? textSize.height + imageCaptionVPadding : 0) + captionHeight );

    if (!info.effects.empty())
    {
        Widget* effectArea = mDynamicToolTipBox->createWidget<Widget>("",
            IntCoord(0, totalSize.height, 300, 300-totalSize.height),
            Align::Stretch, "ToolTipEffectArea");

        IntCoord coord(0, 6, totalSize.width, 24);

        /**
         * \todo
         * the various potion effects should appear in the tooltip depending if the player
         * has enough skill in alchemy to know about the effects of this potion.
         */

        Widgets::MWEffectListPtr effectsWidget = effectArea->createWidget<Widgets::MWEffectList>
            ("MW_StatName", coord, Align::Default, "ToolTipEffectsWidget");
        effectsWidget->setWindowManager(mWindowManager);
        effectsWidget->setEffectList(info.effects);

        std::vector<MyGUI::WidgetPtr> effectItems;
        effectsWidget->createEffectWidgets(effectItems, effectArea, coord, true, info.isPotion ? Widgets::MWEffectList::EF_NoTarget : 0);
        totalSize.height += coord.top-6;
        totalSize.width = std::max(totalSize.width, coord.width);
    }

    if (info.enchant != "")
    {
        assert(enchant);
        Widget* enchantArea = mDynamicToolTipBox->createWidget<Widget>("",
            IntCoord(0, totalSize.height, 300, 300-totalSize.height),
            Align::Stretch, "ToolTipEnchantArea");

        IntCoord coord(0, 6, totalSize.width, 24);

        Widgets::MWEffectListPtr enchantWidget = enchantArea->createWidget<Widgets::MWEffectList>
            ("MW_StatName", coord, Align::Default, "ToolTipEnchantWidget");
        enchantWidget->setWindowManager(mWindowManager);
        enchantWidget->setEffectList(Widgets::MWEffectList::effectListFromESM(&enchant->mEffects));

        std::vector<MyGUI::WidgetPtr> enchantEffectItems;
        int flag = (enchant->mData.mType == ESM::Enchantment::ConstantEffect) ? Widgets::MWEffectList::EF_Constant : 0;
        enchantWidget->createEffectWidgets(enchantEffectItems, enchantArea, coord, true, flag);
        totalSize.height += coord.top-6;
        totalSize.width = std::max(totalSize.width, coord.width);

        if (enchant->mData.mType == ESM::Enchantment::WhenStrikes
            || enchant->mData.mType == ESM::Enchantment::WhenUsed)
        {
            /// \todo store the current enchantment charge somewhere
            int charge = enchant->mData.mCharge;

            const int chargeWidth = 204;

            TextBox* chargeText = enchantArea->createWidget<TextBox>("SandText", IntCoord(0, 0, 10, 18), Align::Default, "ToolTipEnchantChargeText");
<<<<<<< HEAD
            chargeText->setCaption(store.gameSettings.search("sCharges")->mStr);
=======
            chargeText->setCaptionWithReplacing("#{sCharges}");
>>>>>>> 20a26373
            const int chargeTextWidth = chargeText->getTextSize().width + 5;

            const int chargeAndTextWidth = chargeWidth + chargeTextWidth;

            totalSize.width = std::max(totalSize.width, chargeAndTextWidth);

            chargeText->setCoord((totalSize.width - chargeAndTextWidth)/2, coord.top+6, chargeTextWidth, 18);

            IntCoord chargeCoord;
            if (totalSize.width < chargeWidth)
            {
                totalSize.width = chargeWidth;
                chargeCoord = IntCoord(0, coord.top+6, chargeWidth, 18);
            }
            else
            {
                chargeCoord = IntCoord((totalSize.width - chargeAndTextWidth)/2 + chargeTextWidth, coord.top+6, chargeWidth, 18);
            }
            Widgets::MWDynamicStatPtr chargeWidget = enchantArea->createWidget<Widgets::MWDynamicStat>
                ("MW_ChargeBar", chargeCoord, Align::Default, "ToolTipEnchantCharge");
            chargeWidget->setValue(charge, charge);
            totalSize.height += 24;
        }
    }

    captionWidget->setCoord( (totalSize.width - captionSize.width)/2 + imageSize,
        (captionHeight-captionSize.height)/2,
        captionSize.width-imageSize,
        captionSize.height);

    captionWidget->setPosition (captionWidget->getPosition() + padding);
    textWidget->setPosition (textWidget->getPosition() + IntPoint(0, padding.top)); // only apply vertical padding, the horizontal works automatically due to Align::HCenter

    if (image != "")
    {
        ImageBox* imageWidget = mDynamicToolTipBox->createWidget<ImageBox>("ImageBox",
            IntCoord((totalSize.width - captionSize.width - imageCaptionHPadding)/2, 0, imageSize, imageSize),
            Align::Left | Align::Top, "ToolTipImage");
        imageWidget->setImageTexture(realImage);
        imageWidget->setPosition (imageWidget->getPosition() + padding);
    }

    totalSize += IntSize(padding.left*2, padding.top*2);

    return totalSize;
}

std::string ToolTips::toString(const float value)
{
    std::ostringstream stream;
    stream << std::setprecision(3) << value;
    return stream.str();
}

std::string ToolTips::toString(const int value)
{
    std::ostringstream stream;
    stream << value;
    return stream.str();
}

std::string ToolTips::getValueString(const int value, const std::string& prefix)
{
    if (value == 0)
        return "";
    else
        return "\n" + prefix + ": " + toString(value);
}

std::string ToolTips::getMiscString(const std::string& text, const std::string& prefix)
{
    if (text == "")
        return "";
    else
        return "\n" + prefix + ": " + text;
}

std::string ToolTips::getCountString(const int value)
{
    if (value == 1)
        return "";
    else
        return " (" + boost::lexical_cast<std::string>(value) + ")";
}

void ToolTips::toggleFullHelp()
{
    mFullHelp = !mFullHelp;
}

bool ToolTips::getFullHelp() const
{
    return mFullHelp;
}

void ToolTips::setFocusObjectScreenCoords(float min_x, float min_y, float max_x, float max_y)
{
    mFocusToolTipX = (min_x + max_x) / 2;
    mFocusToolTipY = min_y;
}

void ToolTips::createSkillToolTip(MyGUI::Widget* widget, int skillId)
{
    if (skillId == -1)
        return;

    const std::string &skillNameId = ESMS::Skill::sSkillNameIds[skillId];
    const ESM::Skill* skill = MWBase::Environment::get().getWorld()->getStore().skills.search(skillId);
    assert(skill);
    const ESM::Attribute* attr = MWBase::Environment::get().getWorld()->getStore().attributes.search(skill->mData.mAttribute);
    assert(attr);
    std::string icon = "icons\\k\\" + ESM::Skill::sIconNames[skillId];

    widget->setUserString("ToolTipType", "Layout");
    widget->setUserString("ToolTipLayout", "SkillNoProgressToolTip");
    widget->setUserString("Caption_SkillNoProgressName", "#{"+skillNameId+"}");
    widget->setUserString("Caption_SkillNoProgressDescription", skill->mDescription);
    widget->setUserString("Caption_SkillNoProgressAttribute", "#{sGoverningAttribute}: #{" + attr->mName + "}");
    widget->setUserString("ImageTexture_SkillNoProgressImage", icon);
    widget->setUserString("ToolTipLayout", "SkillNoProgressToolTip");
    widget->setUserString("ToolTipLayout", "SkillNoProgressToolTip");
}

void ToolTips::createAttributeToolTip(MyGUI::Widget* widget, int attributeId)
{
    if (attributeId == -1)
        return;

    std::string icon = ESM::Attribute::sAttributeIcons[attributeId];
    std::string name = ESM::Attribute::sGmstAttributeIds[attributeId];
    std::string desc = ESM::Attribute::sGmstAttributeDescIds[attributeId];

    widget->setUserString("ToolTipType", "Layout");
    widget->setUserString("ToolTipLayout", "AttributeToolTip");
    widget->setUserString("Caption_AttributeName", "#{"+name+"}");
    widget->setUserString("Caption_AttributeDescription", "#{"+desc+"}");
    widget->setUserString("ImageTexture_AttributeImage", icon);
}

void ToolTips::createSpecializationToolTip(MyGUI::Widget* widget, const std::string& name, int specId)
{
    widget->setUserString("Caption_CenteredCaption", name);
    std::string specText;
    // get all skills of this specialisation
    std::map<int, ESM::Skill> skills = MWBase::Environment::get().getWorld()->getStore().skills.list;
    for (std::map<int, ESM::Skill>::const_iterator it = skills.begin();
        it != skills.end(); ++it)
    {
        if (it->second.mData.mSpecialization == specId)
            specText += std::string("\n#{") + ESM::Skill::sSkillNameIds[it->second.mIndex] + "}";
    }
    widget->setUserString("Caption_CenteredCaptionText", specText);
    widget->setUserString("ToolTipLayout", "TextWithCenteredCaptionToolTip");
    widget->setUserString("ToolTipType", "Layout");
}

void ToolTips::createBirthsignToolTip(MyGUI::Widget* widget, const std::string& birthsignId)
{
    const ESM::BirthSign *sign = MWBase::Environment::get().getWorld()->getStore().birthSigns.find(birthsignId);

    widget->setUserString("ToolTipType", "Layout");
    widget->setUserString("ToolTipLayout", "BirthSignToolTip");
    std::string image = sign->mTexture;
    image.replace(image.size()-3, 3, "dds");
    widget->setUserString("ImageTexture_BirthSignImage", "textures\\" + image);
    std::string text;

    text += sign->mName;
    text += "\n#BF9959" + sign->mDescription;

    std::vector<std::string> abilities, powers, spells;

    std::vector<std::string>::const_iterator it = sign->mPowers.mList.begin();
    std::vector<std::string>::const_iterator end = sign->mPowers.mList.end();
    for (; it != end; ++it)
    {
        const std::string &spellId = *it;
        const ESM::Spell *spell = MWBase::Environment::get().getWorld()->getStore().spells.search(spellId);
        if (!spell)
            continue; // Skip spells which cannot be found
        ESM::Spell::SpellType type = static_cast<ESM::Spell::SpellType>(spell->mData.mType);
        if (type != ESM::Spell::ST_Spell && type != ESM::Spell::ST_Ability && type != ESM::Spell::ST_Power)
            continue; // We only want spell, ability and powers.

        if (type == ESM::Spell::ST_Ability)
            abilities.push_back(spellId);
        else if (type == ESM::Spell::ST_Power)
            powers.push_back(spellId);
        else if (type == ESM::Spell::ST_Spell)
            spells.push_back(spellId);
    }

    struct{ const std::vector<std::string> &spells; std::string label; } categories[3] = {
        {abilities, "sBirthsignmenu1"},
        {powers,    "sPowers"},
        {spells,    "sBirthsignmenu2"}
    };

    for (int category = 0; category < 3; ++category)
    {
        for (std::vector<std::string>::const_iterator it = categories[category].spells.begin(); it != categories[category].spells.end(); ++it)
        {
            if (it == categories[category].spells.begin())
            {
                text += std::string("\n#DDC79E") + std::string("#{") + categories[category].label + "}";
            }

            const std::string &spellId = *it;

            const ESM::Spell *spell = MWBase::Environment::get().getWorld()->getStore().spells.search(spellId);
            text += "\n#BF9959" + spell->mName;
        }
    }

    widget->setUserString("Caption_BirthSignText", text);
}

void ToolTips::createRaceToolTip(MyGUI::Widget* widget, const ESM::Race* playerRace)
{
    widget->setUserString("Caption_CenteredCaption", playerRace->mName);
    widget->setUserString("Caption_CenteredCaptionText", playerRace->mDescription);
    widget->setUserString("ToolTipType", "Layout");
    widget->setUserString("ToolTipLayout", "TextWithCenteredCaptionToolTip");
}

void ToolTips::createClassToolTip(MyGUI::Widget* widget, const ESM::Class& playerClass)
{
    if (playerClass.mName == "")
        return;

    int spec = playerClass.mData.mSpecialization;
    std::string specStr;
    if (spec == 0)
        specStr = "#{sSpecializationCombat}";
    else if (spec == 1)
        specStr = "#{sSpecializationMagic}";
    else if (spec == 2)
        specStr = "#{sSpecializationStealth}";

    widget->setUserString("Caption_ClassName", playerClass.mName);
    widget->setUserString("Caption_ClassDescription", playerClass.mDescription);
    widget->setUserString("Caption_ClassSpecialisation", "#{sSpecialization}: " + specStr);
    widget->setUserString("ToolTipType", "Layout");
    widget->setUserString("ToolTipLayout", "ClassToolTip");
}

void ToolTips::setDelay(float delay)
{
    mDelay = delay;
    mRemainingDelay = mDelay;
}<|MERGE_RESOLUTION|>--- conflicted
+++ resolved
@@ -373,25 +373,14 @@
     if (info.enchant != "")
     {
         enchant = store.enchants.search(info.enchant);
-<<<<<<< HEAD
         if (enchant->mData.mType == ESM::Enchantment::CastOnce)
-            text += "\n" + store.gameSettings.search("sItemCastOnce")->mStr;
+            text += "\n#{sItemCastOnce}";
         else if (enchant->mData.mType == ESM::Enchantment::WhenStrikes)
-            text += "\n" + store.gameSettings.search("sItemCastWhenStrikes")->mStr;
+            text += "\n#{sItemCastWhenStrikes}";
         else if (enchant->mData.mType == ESM::Enchantment::WhenUsed)
-            text += "\n" + store.gameSettings.search("sItemCastWhenUsed")->mStr;
+            text += "\n#{sItemCastWhenUsed}";
         else if (enchant->mData.mType == ESM::Enchantment::ConstantEffect)
-            text += "\n" + store.gameSettings.search("sItemCastConstant")->mStr;
-=======
-        if (enchant->data.type == ESM::Enchantment::CastOnce)
-            text += "\n#{sItemCastOnce}";
-        else if (enchant->data.type == ESM::Enchantment::WhenStrikes)
-            text += "\n#{sItemCastWhenStrikes}";
-        else if (enchant->data.type == ESM::Enchantment::WhenUsed)
-            text += "\n#{sItemCastWhenUsed}";
-        else if (enchant->data.type == ESM::Enchantment::ConstantEffect)
             text += "\n#{sItemCastConstant}";
->>>>>>> 20a26373
     }
 
     // this the maximum width of the tooltip before it starts word-wrapping
@@ -478,11 +467,8 @@
             const int chargeWidth = 204;
 
             TextBox* chargeText = enchantArea->createWidget<TextBox>("SandText", IntCoord(0, 0, 10, 18), Align::Default, "ToolTipEnchantChargeText");
-<<<<<<< HEAD
-            chargeText->setCaption(store.gameSettings.search("sCharges")->mStr);
-=======
             chargeText->setCaptionWithReplacing("#{sCharges}");
->>>>>>> 20a26373
+
             const int chargeTextWidth = chargeText->getTextSize().width + 5;
 
             const int chargeAndTextWidth = chargeWidth + chargeTextWidth;
