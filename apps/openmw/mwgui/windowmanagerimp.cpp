#include "windowmanagerimp.hpp"

#include <cassert>
#include <iterator>

#include "MyGUI_UString.h"

#include <openengine/ogre/renderer.hpp>
#include <openengine/gui/manager.hpp>

#include <components/settings/settings.hpp>

#include "../mwbase/environment.hpp"
#include "../mwbase/mechanicsmanager.hpp"
#include "../mwbase/inputmanager.hpp"

#include "../mwworld/ptr.hpp"
#include "../mwworld/cellstore.hpp"

#include "console.hpp"
#include "journalwindow.hpp"
#include "charactercreation.hpp"
#include "text_input.hpp"
#include "review.hpp"
#include "dialogue.hpp"
#include "dialogue_history.hpp"
#include "map_window.hpp"
#include "stats_window.hpp"
#include "messagebox.hpp"
#include "container.hpp"
#include "inventorywindow.hpp"
#include "tooltips.hpp"
#include "scrollwindow.hpp"
#include "bookwindow.hpp"
#include "list.hpp"
#include "hud.hpp"
#include "mainmenu.hpp"
#include "countdialog.hpp"
#include "tradewindow.hpp"
#include "settingswindow.hpp"
#include "confirmationdialog.hpp"
#include "alchemywindow.hpp"
#include "spellwindow.hpp"
#include "quickkeysmenu.hpp"

using namespace MWGui;

WindowManager::WindowManager(
    const Compiler::Extensions& extensions, int fpsLevel, bool newGame, OEngine::Render::OgreRenderer *mOgre, const std::string& logpath, bool consoleOnlyScripts)
  : mGuiManager(NULL)
  , mHud(NULL)
  , mMap(NULL)
  , mMenu(NULL)
  , mStatsWindow(NULL)
  , mToolTips(NULL)
  , mMessageBoxManager(NULL)
  , mConsole(NULL)
  , mJournal(NULL)
  , mDialogueWindow(NULL)
  , mBookWindow(NULL)
  , mScrollWindow(NULL)
  , mCountDialog(NULL)
  , mTradeWindow(NULL)
  , mSettingsWindow(NULL)
  , mConfirmationDialog(NULL)
  , mAlchemyWindow(NULL)
  , mSpellWindow(NULL)
  , mCharGen(NULL)
  , mPlayerClass()
  , mPlayerName()
  , mPlayerRaceId()
  , mPlayerAttributes()
  , mPlayerMajorSkills()
  , mPlayerMinorSkills()
  , mPlayerSkillValues()
  , mPlayerHealth()
  , mPlayerMagicka()
  , mPlayerFatigue()
  , mGui(NULL)
  , mGarbageDialogs()
  , mShown(GW_ALL)
  , mAllowed(newGame ? GW_None : GW_ALL)
  , mShowFPSLevel(fpsLevel)
  , mFPS(0.0f)
  , mTriangleCount(0)
  , mBatchCount(0)
  , mCrosshairEnabled(Settings::Manager::getBool ("crosshair", "HUD"))
  , mSubtitlesEnabled(Settings::Manager::getBool ("subtitles", "GUI"))
<<<<<<< HEAD
=======
  , mHudEnabled(true)
>>>>>>> 81fe9ca4
{

    // Set up the GUI system
    mGuiManager = new OEngine::GUI::MyGUIManager(mOgre->getWindow(), mOgre->getScene(), false, logpath);
    mGui = mGuiManager->getGui();

    //Register own widgets with MyGUI
    MyGUI::FactoryManager::getInstance().registerFactory<DialogueHistory>("Widget");
    MyGUI::FactoryManager::getInstance().registerFactory<MWGui::Widgets::MWSkill>("Widget");
    MyGUI::FactoryManager::getInstance().registerFactory<MWGui::Widgets::MWAttribute>("Widget");
    MyGUI::FactoryManager::getInstance().registerFactory<MWGui::Widgets::MWSpell>("Widget");
    MyGUI::FactoryManager::getInstance().registerFactory<MWGui::Widgets::MWEffectList>("Widget");
    MyGUI::FactoryManager::getInstance().registerFactory<MWGui::Widgets::MWSpellEffect>("Widget");
    MyGUI::FactoryManager::getInstance().registerFactory<MWGui::Widgets::MWDynamicStat>("Widget");
    MyGUI::FactoryManager::getInstance().registerFactory<MWGui::Widgets::MWList>("Widget");

    MyGUI::LanguageManager::getInstance().eventRequestTag = MyGUI::newDelegate(this, &WindowManager::onRetrieveTag);

    // Get size info from the Gui object
    assert(mGui);
    int w = MyGUI::RenderManager::getInstance().getViewSize().width;
    int h = MyGUI::RenderManager::getInstance().getViewSize().height;

    MyGUI::Widget* dragAndDropWidget = mGui->createWidgetT("Widget","",0,0,w,h,MyGUI::Align::Default,"DragAndDrop","DragAndDropWidget");
    dragAndDropWidget->setVisible(false);

    mDragAndDrop = new DragAndDrop();
    mDragAndDrop->mIsOnDragAndDrop = false;
    mDragAndDrop->mDraggedWidget = 0;
    mDragAndDrop->mDragAndDropWidget = dragAndDropWidget;

    mMenu = new MainMenu(w,h);
    mMap = new MapWindow(*this);
    mStatsWindow = new StatsWindow(*this);
    mConsole = new Console(w,h, consoleOnlyScripts);
    mJournal = new JournalWindow(*this);
    mMessageBoxManager = new MessageBoxManager(this);
    mInventoryWindow = new InventoryWindow(*this,mDragAndDrop);
    mTradeWindow = new TradeWindow(*this);
    mDialogueWindow = new DialogueWindow(*this);
    mContainerWindow = new ContainerWindow(*this,mDragAndDrop);
    mHud = new HUD(w,h, mShowFPSLevel, mDragAndDrop);
    mToolTips = new ToolTips(this);
    mScrollWindow = new ScrollWindow(*this);
    mBookWindow = new BookWindow(*this);
    mCountDialog = new CountDialog(*this);
    mSettingsWindow = new SettingsWindow(*this);
    mConfirmationDialog = new ConfirmationDialog(*this);
    mAlchemyWindow = new AlchemyWindow(*this);
    mSpellWindow = new SpellWindow(*this);
    mQuickKeysMenu = new QuickKeysMenu(*this);

    mInputBlocker = mGui->createWidget<MyGUI::Widget>("",0,0,w,h,MyGUI::Align::Default,"Windows","");

    // The HUD is always on
    mHud->setVisible(true);

    mCharGen = new CharacterCreation(this);

    // Setup player stats
    for (int i = 0; i < ESM::Attribute::Length; ++i)
    {
        mPlayerAttributes.insert(std::make_pair(ESM::Attribute::attributeIds[i], MWMechanics::Stat<int>()));
    }

    for (int i = 0; i < ESM::Skill::Length; ++i)
    {
        mPlayerSkillValues.insert(std::make_pair(ESM::Skill::skillIds[i], MWMechanics::Stat<float>()));
    }

    unsetSelectedSpell();
    unsetSelectedWeapon();

    // Set up visibility
    updateVisible();
}

WindowManager::~WindowManager()
{
    delete mConsole;
    delete mMessageBoxManager;
    delete mHud;
    delete mMap;
    delete mMenu;
    delete mStatsWindow;
    delete mJournal;
    delete mDialogueWindow;
    delete mContainerWindow;
    delete mInventoryWindow;
    delete mToolTips;
    delete mCharGen;
    delete mDragAndDrop;
    delete mBookWindow;
    delete mScrollWindow;
    delete mTradeWindow;
    delete mSettingsWindow;
    delete mConfirmationDialog;
    delete mAlchemyWindow;
    delete mSpellWindow;

    cleanupGarbage();

    delete mGuiManager;
}

void WindowManager::cleanupGarbage()
{
    // Delete any dialogs which are no longer in use
    if (!mGarbageDialogs.empty())
    {
        for (std::vector<OEngine::GUI::Layout*>::iterator it = mGarbageDialogs.begin(); it != mGarbageDialogs.end(); ++it)
        {
            delete *it;
        }
        mGarbageDialogs.clear();
    }
}

void WindowManager::update()
{
    cleanupGarbage();

    mHud->setFPS(mFPS);
    mHud->setTriangleCount(mTriangleCount);
    mHud->setBatchCount(mBatchCount);
}

void WindowManager::updateVisible()
{
    // Start out by hiding everything except the HUD
    mMap->setVisible(false);
    mMenu->setVisible(false);
    mStatsWindow->setVisible(false);
    mConsole->disable();
    mJournal->setVisible(false);
    mDialogueWindow->setVisible(false);
    mContainerWindow->setVisible(false);
    mInventoryWindow->setVisible(false);
    mScrollWindow->setVisible(false);
    mBookWindow->setVisible(false);
    mTradeWindow->setVisible(false);
    mSettingsWindow->setVisible(false);
    mAlchemyWindow->setVisible(false);
    mSpellWindow->setVisible(false);
    mQuickKeysMenu->setVisible(false);

    // Mouse is visible whenever we're not in game mode
    MyGUI::PointerManager::getInstance().setVisible(isGuiMode());

    bool gameMode = !isGuiMode();

    mInputBlocker->setVisible (gameMode);

    if (gameMode)
        mToolTips->enterGameMode();
    else
        mToolTips->enterGuiMode();

    if (gameMode)
        MyGUI::InputManager::getInstance ().setKeyFocusWidget (NULL);

    setMinimapVisibility((mAllowed & GW_Map) && !mMap->pinned());
    setWeaponVisibility((mAllowed & GW_Inventory) && !mInventoryWindow->pinned());
    setSpellVisibility((mAllowed & GW_Magic) && !mSpellWindow->pinned());
    setHMSVisibility((mAllowed & GW_Stats) && !mStatsWindow->pinned());

    // If in game mode, don't show anything.
    if (gameMode)
        return;

    GuiMode mode = mGuiModes.back();

    switch(mode) {
        case GM_QuickKeysMenu:
            mQuickKeysMenu->setVisible (true);
            break;
        case GM_MainMenu:
            mMenu->setVisible(true);
            break;
        case GM_Settings:
            mSettingsWindow->setVisible(true);
            break;
        case GM_Console:
            mConsole->enable();
            break;
        case GM_Scroll:
            mScrollWindow->setVisible(true);
            break;
        case GM_Book:
            mBookWindow->setVisible(true);
            break;
        case GM_Alchemy:
            mAlchemyWindow->setVisible(true);
            break;
        case GM_Name:
        case GM_Race:
        case GM_Class:
        case GM_ClassPick:
        case GM_ClassCreate:
        case GM_Birth:
        case GM_ClassGenerate:
        case GM_Review:
            mCharGen->spawnDialog(mode);
            break;
        case GM_Inventory:
        {
            // First, compute the effective set of windows to show.
            // This is controlled both by what windows the
            // user has opened/closed (the 'shown' variable) and by what
            // windows we are allowed to show (the 'allowed' var.)
            int eff = mShown & mAllowed;

            // Show the windows we want
            mMap            ->setVisible(eff & GW_Map);
            mStatsWindow    ->setVisible(eff & GW_Stats);
            mInventoryWindow->setVisible(eff & GW_Inventory);
            mSpellWindow    ->setVisible(eff & GW_Magic);
            break;
        }
        case GM_Container:
            mContainerWindow->setVisible(true);
            mInventoryWindow->setVisible(true);
            break;
        case GM_Dialogue:
            mDialogueWindow->setVisible(true);
            break;
        case GM_Barter:
            mInventoryWindow->setVisible(true);
            mTradeWindow->setVisible(true);
            break;
        case GM_InterMessageBox:
            break;
        case GM_Journal:
            mJournal->setVisible(true);
            break;
        default:
            // Unsupported mode, switch back to game
            break;
    }
}

void WindowManager::setValue (const std::string& id, const MWMechanics::Stat<int>& value)
{
    mStatsWindow->setValue (id, value);
    mCharGen->setValue(id, value);

    static const char *ids[] =
    {
        "AttribVal1", "AttribVal2", "AttribVal3", "AttribVal4", "AttribVal5",
        "AttribVal6", "AttribVal7", "AttribVal8"
    };
    static ESM::Attribute::AttributeID attributes[] =
    {
        ESM::Attribute::Strength,
        ESM::Attribute::Intelligence,
        ESM::Attribute::Willpower,
        ESM::Attribute::Agility,
        ESM::Attribute::Speed,
        ESM::Attribute::Endurance,
        ESM::Attribute::Personality,
        ESM::Attribute::Luck
    };
    for (size_t i = 0; i < sizeof(ids)/sizeof(ids[0]); ++i)
    {
        if (id != ids[i])
            continue;
        mPlayerAttributes[attributes[i]] = value;
        break;
    }
}


void WindowManager::setValue (int parSkill, const MWMechanics::Stat<float>& value)
{
    /// \todo Don't use the skill enum as a parameter type (we will have to drop it anyway, once we
    /// allow custom skills.
    mStatsWindow->setValue(static_cast<ESM::Skill::SkillEnum> (parSkill), value);
    mCharGen->setValue(static_cast<ESM::Skill::SkillEnum> (parSkill), value);
    mPlayerSkillValues[parSkill] = value;
}

void WindowManager::setValue (const std::string& id, const MWMechanics::DynamicStat<int>& value)
{
    mStatsWindow->setValue (id, value);
    mHud->setValue (id, value);
    mCharGen->setValue(id, value);
    if (id == "HBar")
    {
        mPlayerHealth = value;
        mCharGen->setPlayerHealth (value);
    }
    else if (id == "MBar")
    {
        mPlayerMagicka = value;
        mCharGen->setPlayerMagicka (value);
    }
    else if (id == "FBar")
    {
        mPlayerFatigue = value;
        mCharGen->setPlayerFatigue (value);
    }
}

#if 0
MWMechanics::DynamicStat<int> WindowManager::getValue(const std::string& id)
{
    if(id == "HBar")
        return layerHealth;
    else if (id == "MBar")
        return mPlayerMagicka;
    else if (id == "FBar")
        return mPlayerFatigue;
}
#endif

void WindowManager::setValue (const std::string& id, const std::string& value)
{
    mStatsWindow->setValue (id, value);
    if (id=="name")
        mPlayerName = value;
    else if (id=="race")
        mPlayerRaceId = value;
}

void WindowManager::setValue (const std::string& id, int value)
{
    mStatsWindow->setValue (id, value);
}

void WindowManager::setPlayerClass (const ESM::Class &class_)
{
    mPlayerClass = class_;
    mStatsWindow->setValue("class", mPlayerClass.name);
}

void WindowManager::configureSkills (const SkillList& major, const SkillList& minor)
{
    mStatsWindow->configureSkills (major, minor);
    mCharGen->configureSkills(major, minor);
    mPlayerMajorSkills = major;
    mPlayerMinorSkills = minor;
}

void WindowManager::setReputation (int reputation)
{
    mStatsWindow->setReputation (reputation);
}

void WindowManager::setBounty (int bounty)
{
    mStatsWindow->setBounty (bounty);
}

void WindowManager::updateSkillArea()
{
    mStatsWindow->updateSkillArea();
}

void WindowManager::removeDialog(OEngine::GUI::Layout*dialog)
{
    if (!dialog)
        return;
    dialog->setVisible(false);
    mGarbageDialogs.push_back(dialog);
}

void WindowManager::messageBox (const std::string& message, const std::vector<std::string>& buttons)
{
    if (buttons.empty())
    {
        mMessageBoxManager->createMessageBox(message);
    }
    else
    {
        mMessageBoxManager->createInteractiveMessageBox(message, buttons);
        pushGuiMode(GM_InterMessageBox);
    }
}

int WindowManager::readPressedButton ()
{
    return mMessageBoxManager->readPressedButton();
}

const std::string &WindowManager::getGameSettingString(const std::string &id, const std::string &default_)
{
    const ESM::GameSetting *setting = MWBase::Environment::get().getWorld()->getStore().gameSettings.search(id);
    if (setting && setting->type == ESM::VT_String)
        return setting->str;
    return default_;
}

void WindowManager::onDialogueWindowBye()
{
    if (mDialogueWindow)
    {
        //FIXME set some state and stuff?
        //removeDialog(dialogueWindow);
        mDialogueWindow->setVisible(false);
    }
    removeGuiMode(GM_Dialogue);
}

void WindowManager::onFrame (float frameDuration)
{
    mMessageBoxManager->onFrame(frameDuration);
    mToolTips->onFrame(frameDuration);

    if (mDragAndDrop->mIsOnDragAndDrop)
    {
        assert(mDragAndDrop->mDraggedWidget);
        mDragAndDrop->mDraggedWidget->setPosition(MyGUI::InputManager::getInstance().getMousePosition());
    }

    mInventoryWindow->onFrame();

    mStatsWindow->onFrame();

    mHud->onFrame(frameDuration);

    mDialogueWindow->checkReferenceAvailable();
    mTradeWindow->checkReferenceAvailable();
    mContainerWindow->checkReferenceAvailable();
    mConsole->checkReferenceAvailable();
}

void WindowManager::changeCell(MWWorld::Ptr::CellStore* cell)
{
    if (!(cell->cell->data.flags & ESM::Cell::Interior))
    {
        std::string name;
        if (cell->cell->name != "")
            name = cell->cell->name;
        else
        {
            const ESM::Region* region = MWBase::Environment::get().getWorld()->getStore().regions.search(cell->cell->region);
            if (region)
                name = region->name;
            else
                name = getGameSettingString("sDefaultCellname", "Wilderness");
        }

        mMap->setCellName( name );
        mHud->setCellName( name );

        mMap->setCellPrefix("Cell");
        mHud->setCellPrefix("Cell");
        mMap->setActiveCell( cell->cell->data.gridX, cell->cell->data.gridY );
        mHud->setActiveCell( cell->cell->data.gridX, cell->cell->data.gridY );
    }
    else
    {
        mMap->setCellName( cell->cell->name );
        mHud->setCellName( cell->cell->name );
        mMap->setCellPrefix( cell->cell->name );
        mHud->setCellPrefix( cell->cell->name );
    }

}

void WindowManager::setInteriorMapTexture(const int x, const int y)
{
    mMap->setActiveCell(x,y, true);
    mHud->setActiveCell(x,y, true);
}

void WindowManager::setPlayerPos(const float x, const float y)
{
    mMap->setPlayerPos(x,y);
    mHud->setPlayerPos(x,y);
}

void WindowManager::setPlayerDir(const float x, const float y)
{
    mMap->setPlayerDir(x,y);
    mHud->setPlayerDir(x,y);
}

void WindowManager::setHMSVisibility(bool visible)
{
    mHud->setHmsVisible (visible);
}

void WindowManager::setMinimapVisibility(bool visible)
{
    mHud->setMinimapVisible (visible);
}

void WindowManager::toggleFogOfWar()
{
    mMap->toggleFogOfWar();
    mHud->toggleFogOfWar();
}

void WindowManager::setFocusObject(const MWWorld::Ptr& focus)
{
    mToolTips->setFocusObject(focus);
}

void WindowManager::setFocusObjectScreenCoords(float min_x, float min_y, float max_x, float max_y)
{
    mToolTips->setFocusObjectScreenCoords(min_x, min_y, max_x, max_y);
}

void WindowManager::toggleFullHelp()
{
    mToolTips->toggleFullHelp();
}

bool WindowManager::getFullHelp() const
{
    return mToolTips->getFullHelp();
}

void WindowManager::setWeaponVisibility(bool visible)
{
    mHud->setWeapVisible (visible);
}

void WindowManager::setSpellVisibility(bool visible)
{
    mHud->setSpellVisible (visible);
    mHud->setEffectVisible (visible);
}

void WindowManager::setMouseVisible(bool visible)
{
    MyGUI::PointerManager::getInstance().setVisible(visible);
}

void WindowManager::setDragDrop(bool dragDrop)
{
    mToolTips->setEnabled(!dragDrop);
    MWBase::Environment::get().getInputManager()->setDragDrop(dragDrop);
}

void WindowManager::onRetrieveTag(const MyGUI::UString& _tag, MyGUI::UString& _result)
{
    const ESM::GameSetting *setting = MWBase::Environment::get().getWorld()->getStore().gameSettings.search(_tag);
    if (setting && setting->type == ESM::VT_String)
        _result = setting->str;
    else
        _result = _tag;
}

void WindowManager::processChangedSettings(const Settings::CategorySettingVector& changed)
{
    mHud->setFpsLevel(Settings::Manager::getInt("fps", "HUD"));
    mToolTips->setDelay(Settings::Manager::getFloat("tooltip delay", "GUI"));

    bool changeRes = false;
    for (Settings::CategorySettingVector::const_iterator it = changed.begin();
        it != changed.end(); ++it)
    {
        if (it->first == "Video" &&  (
            it->second == "resolution x"
            || it->second == "resolution y"))
        {
            changeRes = true;
        }
        else if (it->first == "HUD" && it->second == "crosshair")
            mCrosshairEnabled = Settings::Manager::getBool ("crosshair", "HUD");
        else if (it->first == "GUI" && it->second == "subtitles")
            mSubtitlesEnabled = Settings::Manager::getBool ("subtitles", "GUI");
    }

    if (changeRes)
    {
        int x = Settings::Manager::getInt("resolution x", "Video");
        int y = Settings::Manager::getInt("resolution y", "Video");
        mHud->onResChange(x, y);
        mConsole->onResChange(x, y);
        mMenu->onResChange(x, y);
        mSettingsWindow->center();
        mAlchemyWindow->center();
        mScrollWindow->center();
        mBookWindow->center();
        mQuickKeysMenu->center();
        mDragAndDrop->mDragAndDropWidget->setSize(MyGUI::IntSize(x, y));
        mInputBlocker->setSize(MyGUI::IntSize(x,y));
    }
}

void WindowManager::pushGuiMode(GuiMode mode)
{
    if (mode==GM_Inventory && mAllowed==GW_None)
        return;

    mGuiModes.push_back(mode);

    bool gameMode = !isGuiMode();
    MWBase::Environment::get().getInputManager()->changeInputMode(!gameMode);

    updateVisible();
}

void WindowManager::popGuiMode()
{
    if (!mGuiModes.empty())
        mGuiModes.pop_back();

    bool gameMode = !isGuiMode();
    MWBase::Environment::get().getInputManager()->changeInputMode(!gameMode);

    updateVisible();
}

void WindowManager::removeGuiMode(GuiMode mode)
{
    std::vector<GuiMode>::iterator it = mGuiModes.begin();
    while (it != mGuiModes.end())
    {
        if (*it == mode)
            it = mGuiModes.erase(it);
        else
            ++it;
    }

    bool gameMode = !isGuiMode();
    MWBase::Environment::get().getInputManager()->changeInputMode(!gameMode);

    updateVisible();
}

void WindowManager::setSelectedSpell(const std::string& spellId, int successChancePercent)
{
    mHud->setSelectedSpell(spellId, successChancePercent);
    const ESM::Spell* spell = MWBase::Environment::get().getWorld()->getStore().spells.find(spellId);
    mSpellWindow->setTitle(spell->name);
}

void WindowManager::setSelectedEnchantItem(const MWWorld::Ptr& item, int chargePercent)
{
    mHud->setSelectedEnchantItem(item, chargePercent);
    mSpellWindow->setTitle(MWWorld::Class::get(item).getName(item));
}

void WindowManager::setSelectedWeapon(const MWWorld::Ptr& item, int durabilityPercent)
{
    mHud->setSelectedWeapon(item, durabilityPercent);
    mInventoryWindow->setTitle(MWWorld::Class::get(item).getName(item));
}

void WindowManager::unsetSelectedSpell()
{
    mHud->unsetSelectedSpell();
    mSpellWindow->setTitle("#{sNone}");
}

void WindowManager::unsetSelectedWeapon()
{
    mHud->unsetSelectedWeapon();
    mInventoryWindow->setTitle("#{sSkillHandtohand}");
}

void WindowManager::getMousePosition(int &x, int &y)
{
    const MyGUI::IntPoint& pos = MyGUI::InputManager::getInstance().getMousePosition();
    x = pos.left;
    y = pos.top;
}

void WindowManager::getMousePosition(float &x, float &y)
{
    const MyGUI::IntPoint& pos = MyGUI::InputManager::getInstance().getMousePosition();
    x = pos.left;
    y = pos.top;
    const MyGUI::IntSize& viewSize = MyGUI::RenderManager::getInstance().getViewSize();
    x /= viewSize.width;
    y /= viewSize.height;
}

bool WindowManager::getWorldMouseOver()
{
    return mHud->getWorldMouseOver();
}

void WindowManager::executeInConsole (const std::string& path)
{
    mConsole->executeFile (path);
}

void WindowManager::wmUpdateFps(float fps, unsigned int triangleCount, unsigned int batchCount)
{
    mFPS = fps;
    mTriangleCount = triangleCount;
    mBatchCount = batchCount;
}

MyGUI::Gui* WindowManager::getGui() const { return mGui; }

MWGui::DialogueWindow* WindowManager::getDialogueWindow() { return mDialogueWindow;  }
MWGui::ContainerWindow* WindowManager::getContainerWindow() { return mContainerWindow; }
MWGui::InventoryWindow* WindowManager::getInventoryWindow() { return mInventoryWindow; }
MWGui::BookWindow* WindowManager::getBookWindow() { return mBookWindow; }
MWGui::ScrollWindow* WindowManager::getScrollWindow() { return mScrollWindow; }
MWGui::CountDialog* WindowManager::getCountDialog() { return mCountDialog; }
MWGui::ConfirmationDialog* WindowManager::getConfirmationDialog() { return mConfirmationDialog; }
MWGui::TradeWindow* WindowManager::getTradeWindow() { return mTradeWindow; }
MWGui::SpellWindow* WindowManager::getSpellWindow() { return mSpellWindow; }
MWGui::Console* WindowManager::getConsole() { return mConsole; }

bool WindowManager::isAllowed (GuiWindow wnd) const
{
    return mAllowed & wnd;
}

void WindowManager::allow (GuiWindow wnd)
{
    mAllowed = (GuiWindow)(mAllowed | wnd);
    updateVisible();
}

void WindowManager::disallowAll()
{
    mAllowed = GW_None;
    updateVisible();
}

void WindowManager::toggleVisible (GuiWindow wnd)
{
    mShown = (mShown & wnd) ? (GuiWindow) (mShown & ~wnd) : (GuiWindow) (mShown | wnd);
    updateVisible();
}

bool WindowManager::isGuiMode() const
{
    return !mGuiModes.empty();
}

MWGui::GuiMode WindowManager::getMode() const
{
    if (mGuiModes.empty())
        throw std::runtime_error ("getMode() called, but there is no active mode");

    return mGuiModes.back();
}

std::map<int, MWMechanics::Stat<float> > WindowManager::getPlayerSkillValues()
{
    return mPlayerSkillValues;
}

std::map<int, MWMechanics::Stat<int> > WindowManager::getPlayerAttributeValues()
{
    return mPlayerAttributes;
}

WindowManager::SkillList WindowManager::getPlayerMinorSkills()
{
    return mPlayerMinorSkills;
}

WindowManager::SkillList WindowManager::getPlayerMajorSkills()
{
    return mPlayerMajorSkills;
}

void WindowManager::disallowMouse()
{
    mInputBlocker->setVisible (true);
}

void WindowManager::allowMouse()
{
    mInputBlocker->setVisible (!isGuiMode ());
}

void WindowManager::notifyInputActionBound ()
{
    mSettingsWindow->updateControlsBox ();
    allowMouse();
}


void WindowManager::showCrosshair (bool show)
{
    mHud->setCrosshairVisible (show && mCrosshairEnabled);
}

void WindowManager::activateQuickKey (int index)
{
    mQuickKeysMenu->activateQuickKey(index);
}

bool WindowManager::getSubtitlesEnabled ()
{
    return mSubtitlesEnabled;
<<<<<<< HEAD
=======
}

void WindowManager::toggleHud ()
{
    mHudEnabled = !mHudEnabled;
    mHud->setVisible (mHudEnabled);
>>>>>>> 81fe9ca4
}<|MERGE_RESOLUTION|>--- conflicted
+++ resolved
@@ -86,10 +86,7 @@
   , mBatchCount(0)
   , mCrosshairEnabled(Settings::Manager::getBool ("crosshair", "HUD"))
   , mSubtitlesEnabled(Settings::Manager::getBool ("subtitles", "GUI"))
-<<<<<<< HEAD
-=======
   , mHudEnabled(true)
->>>>>>> 81fe9ca4
 {
 
     // Set up the GUI system
@@ -878,13 +875,10 @@
 bool WindowManager::getSubtitlesEnabled ()
 {
     return mSubtitlesEnabled;
-<<<<<<< HEAD
-=======
 }
 
 void WindowManager::toggleHud ()
 {
     mHudEnabled = !mHudEnabled;
     mHud->setVisible (mHudEnabled);
->>>>>>> 81fe9ca4
 }