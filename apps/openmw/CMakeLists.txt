
# config file
configure_file ("${CMAKE_CURRENT_SOURCE_DIR}/config.hpp.cmake" "${CMAKE_CURRENT_SOURCE_DIR}/config.hpp")

# local files
set(GAME
    main.cpp
    engine.cpp
)
set(GAME_HEADER
    engine.hpp
    config.hpp
)
source_group(game FILES ${GAME} ${GAME_HEADER})

add_openmw_dir (mwrender
    renderingmanager debugging sky player animation npcanimation creatureanimation actors objects
    renderinginterface localmap occlusionquery terrain terrainmaterial water shadows shaderhelper
    )

add_openmw_dir (mwinput
    inputmanager
    )

add_openmw_dir (mwgui
    text_input widgets race class birth review window_manager console dialogue
    dialogue_history window_base stats_window messagebox journalwindow charactercreation
    map_window window_pinnable_base cursorreplace tooltips scrollwindow bookwindow list
    formatting itemwidget inventorywindow container hud countdialog tradewindow
    )

add_openmw_dir (mwdialogue
    dialoguemanager journal journalentry quest topic
    )

add_openmw_dir (mwscript
    locals scriptmanager compilercontext interpretercontext cellextensions miscextensions
    guiextensions soundextensions skyextensions statsextensions containerextensions
    aiextensions controlextensions extensions globalscripts ref dialogueextensions
    animationextensions
    )

add_openmw_dir (mwsound
    soundmanager openal_output audiere_decoder mpgsnd_decoder ffmpeg_decoder
    )

add_openmw_dir (mwworld
    refdata world physicssystem scene globals class action nullaction actionteleport
    containerstore actiontalk actiontake manualref player cellfunctors
<<<<<<< HEAD
    cells localscripts customdata weather inventorystore ptr actionread
    timestamp
=======
    cells localscripts customdata weather inventorystore ptr actionopen actionread
    actionequip
>>>>>>> 789dfe1c
    )

add_openmw_dir (mwclass
    classes activator creature npc weapon armor potion apparatus book clothing container door
    ingredient creaturelevlist itemlevlist light lockpick misc probe repair static
    )

add_openmw_dir (mwmechanics
    mechanicsmanager stat creaturestats magiceffects movement actors drawstate spells
    activespells
    )

add_openmw_dir (mwbase
    environment
    )

# Main executable
IF(OGRE_STATIC)
IF(WIN32)
ADD_DEFINITIONS(-DENABLE_PLUGIN_CgProgramManager -DENABLE_PLUGIN_OctreeSceneManager -DENABLE_PLUGIN_ParticleFX -DENABLE_PLUGIN_-DENABLE_PLUGIN_Direct3D9 -DENABLE_PLUGIN_GL)
set(OGRE_STATIC_PLUGINS ${OGRE_Plugin_CgProgramManager_LIBRARIES} ${OGRE_Plugin_OctreeSceneManager_LIBRARIES} ${OGRE_Plugin_ParticleFX_LIBRARIES} ${OGRE_RenderSystem_Direct3D9_LIBRARIES} ${OGRE_RenderSystem_GL_LIBRARIES})
ELSE(WIN32)
ADD_DEFINITIONS(-DENABLE_PLUGIN_CgProgramManager -DENABLE_PLUGIN_OctreeSceneManager -DENABLE_PLUGIN_ParticleFX -DENABLE_PLUGIN_GL)
set(OGRE_STATIC_PLUGINS ${OGRE_Plugin_CgProgramManager_LIBRARIES} ${Cg_LIBRARIES} ${OGRE_Plugin_OctreeSceneManager_LIBRARIES} ${OGRE_Plugin_ParticleFX_LIBRARIES} ${OGRE_RenderSystem_GL_LIBRARIES})
ENDIF(WIN32)
ENDIF(OGRE_STATIC)
add_executable(openmw
    ${OPENMW_LIBS} ${OPENMW_LIBS_HEADER}
    ${COMPONENT_FILES}
    ${OPENMW_FILES}
    ${GAME} ${GAME_HEADER}
    ${APPLE_BUNDLE_RESOURCES}
)

# Sound stuff - here so CMake doesn't stupidly recompile EVERYTHING
# when we change the backend.
include_directories(${SOUND_INPUT_INCLUDES} ${BULLET_INCLUDE_DIRS})
add_definitions(${SOUND_DEFINE})

target_link_libraries(openmw
    ${OGRE_LIBRARIES}
    ${OGRE_Terrain_LIBRARY}
    ${OGRE_STATIC_PLUGINS}
    ${OIS_LIBRARIES}
    ${Boost_LIBRARIES}
    ${OPENAL_LIBRARY}
    ${SOUND_INPUT_LIBRARY}
    ${BULLET_LIBRARIES}
    ${MYGUI_LIBRARIES}
    ${MYGUI_PLATFORM_LIBRARIES}
    components
)

# Fix for not visible pthreads functions for linker with glibc 2.15
if (UNIX AND NOT APPLE)
target_link_libraries(openmw ${CMAKE_THREAD_LIBS_INIT})
endif()

if(APPLE)
    find_library(CARBON_FRAMEWORK Carbon)
    target_link_libraries(openmw ${CARBON_FRAMEWORK})
endif(APPLE)

if(DPKG_PROGRAM)
    INSTALL(TARGETS openmw RUNTIME DESTINATION games COMPONENT openmw)
endif(DPKG_PROGRAM)<|MERGE_RESOLUTION|>--- conflicted
+++ resolved
@@ -47,13 +47,8 @@
 add_openmw_dir (mwworld
     refdata world physicssystem scene globals class action nullaction actionteleport
     containerstore actiontalk actiontake manualref player cellfunctors
-<<<<<<< HEAD
-    cells localscripts customdata weather inventorystore ptr actionread
-    timestamp
-=======
     cells localscripts customdata weather inventorystore ptr actionopen actionread
-    actionequip
->>>>>>> 789dfe1c
+    actionequip timestamp
     )
 
 add_openmw_dir (mwclass
