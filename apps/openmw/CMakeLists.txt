--- conflicted
+++ resolved
@@ -15,11 +15,7 @@
 
 add_openmw_dir (mwrender
     renderingmanager debugging sky player animation npcanimation creatureanimation actors objects
-<<<<<<< HEAD
-    renderinginterface localmap water
-=======
-    renderinginterface localmap terrain terrainmaterial
->>>>>>> 6bea0815
+    renderinginterface localmap water terrain terrainmaterial
     )
 
 add_openmw_dir (mwinput
