--- conflicted
+++ resolved
@@ -83,12 +83,9 @@
     mwworld/globals.cpp
     mwworld/class.cpp
     mwworld/actionteleport.cpp
-<<<<<<< HEAD
     mwworld/actiontalk.cpp
-=======
     mwworld/actiontake.cpp
     mwworld/containerutil.cpp
->>>>>>> a7fe28ec
     )
 set(GAMEWORLD_HEADER
     mwworld/refdata.hpp
@@ -100,14 +97,11 @@
     mwworld/action.hpp
     mwworld/nullaction.hpp
     mwworld/actionteleport.hpp
-<<<<<<< HEAD
     mwworld/actiontalk.hpp
-=======
     mwworld/actiontake.hpp
     mwworld/containerstore.hpp
     mwworld/manualref.hpp
     mwworld/containerutil.hpp
->>>>>>> a7fe28ec
     )
 source_group(apps\\openmw\\mwworld FILES ${GAMEWORLD} ${GAMEWORLD_HEADER})
 
