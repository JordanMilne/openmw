--- conflicted
+++ resolved
@@ -81,11 +81,8 @@
 
 target_link_libraries(openmw
     ${OGRE_LIBRARIES}
-<<<<<<< HEAD
     ${OGRE_Terrain_LIBRARY}
-=======
     ${OGRE_STATIC_PLUGINS}
->>>>>>> 47bcbdef
     ${OIS_LIBRARIES}
     ${Boost_LIBRARIES}
     ${OPENAL_LIBRARY}
