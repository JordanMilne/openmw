--- conflicted
+++ resolved
@@ -16,11 +16,7 @@
 add_openmw_dir (mwrender
     renderingmanager debugging sky player animation npcanimation creatureanimation actors objects
     renderinginterface localmap occlusionquery terrain terrainmaterial water shadows
-<<<<<<< HEAD
-    compositors characterpreview
-=======
-    compositors externalrendering
->>>>>>> b7c9285b
+    compositors characterpreview externalrendering
     )
 
 add_openmw_dir (mwinput
