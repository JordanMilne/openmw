#ifndef ENGINE_H
#define ENGINE_H

#include <string>

#include <boost/filesystem.hpp>

#include <OgreFrameListener.h>

#include <openengine/ogre/renderer.hpp>
#include <components/compiler/extensions.hpp>

#include "mwworld/environment.hpp"
#include "mwworld/ptr.hpp"
#include <boost/timer.hpp>


namespace Compiler
{
    class Context;
}

namespace MWScript
{
    class ScriptManager;
}

namespace MWSound
{
    class SoundManager;
}

namespace MWWorld
{
    class World;
}

namespace MWGui
{
    class WindowManager;
}

namespace OEngine
{
  namespace GUI
  {
    class MyGUIManager;
  }
}

namespace OMW
{
    /// \brief Main engine class, that brings together all the components of OpenMW

    class Engine : private Ogre::FrameListener
    {
			
			//int nFiles;
            boost::filesystem::path mDataDir;
            OEngine::Render::OgreRenderer mOgre;
            std::string mCellName;
            std::string mMaster;
            bool mDebug;
            bool mVerboseScripts;
            bool mNewGame;
            bool mUseSound;
<<<<<<< HEAD
            bool mCompileAll;
=======
			int total;
>>>>>>> 60601682

            MWWorld::Environment mEnvironment;
            MWScript::ScriptManager *mScriptManager;
            Compiler::Extensions mExtensions;
            Compiler::Context *mScriptContext;
            OEngine::GUI::MyGUIManager *mGuiManager;
			ESM::Region test;
			boost::timer timer;

            int focusFrameCounter;
            static const int focusUpdateFrame = 10;

            MWWorld::Ptr mIgnoreLocalPtr;

            // not implemented
            Engine (const Engine&);
            Engine& operator= (const Engine&);

            /// add resources directory
            /// \note This function works recursively.
			
            void addResourcesDirectory (const boost::filesystem::path& path);

            /// Load all BSA files in data directory.
            void loadBSA();

            void executeLocalScripts();

            virtual bool frameStarted(const Ogre::FrameEvent& evt);

            /// Process pending commands

        public:

            Engine();

            ~Engine();

            /// Set data dir
            void setDataDir (const boost::filesystem::path& dataDir);

            /// Set start cell name (only interiors for now)
            void setCell (const std::string& cellName);

            /// Set master file (esm)
            /// - If the given name does not have an extension, ".esm" is added automatically
            /// - Currently OpenMW only supports one master at the same time.
            void addMaster (const std::string& master);

            /// Enable debug mode:
            /// - non-exclusive input
            void enableDebugMode();

            /// Enable the command server so external apps can send commands to the console.
            /// Must be set before go().

            /// Enable verbose script output
            void enableVerboseScripts();

            /// Disable all sound
            void disableSound() { mUseSound = false; }

            /// Start as a new game.
            void setNewGame();

            /// Initialise and enter main loop.
            void go();

            /// Activate the focussed object.
            void activate();

            /// Compile all scripts (excludign dialogue scripts) at startup?
            void setCompileAll (bool all);
    };
}

#endif<|MERGE_RESOLUTION|>--- conflicted
+++ resolved
@@ -54,7 +54,7 @@
 
     class Engine : private Ogre::FrameListener
     {
-			
+
 			//int nFiles;
             boost::filesystem::path mDataDir;
             OEngine::Render::OgreRenderer mOgre;
@@ -64,11 +64,8 @@
             bool mVerboseScripts;
             bool mNewGame;
             bool mUseSound;
-<<<<<<< HEAD
             bool mCompileAll;
-=======
-			int total;
->>>>>>> 60601682
+            int total;
 
             MWWorld::Environment mEnvironment;
             MWScript::ScriptManager *mScriptManager;
@@ -89,7 +86,7 @@
 
             /// add resources directory
             /// \note This function works recursively.
-			
+
             void addResourcesDirectory (const boost::filesystem::path& path);
 
             /// Load all BSA files in data directory.
