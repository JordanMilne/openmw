#ifndef ENGINE_H
#define ENGINE_H

#include <string>

#include <boost/filesystem.hpp>

<<<<<<< HEAD
#include "components/engine/ogre/renderer.hpp"
=======
#include "apps/openmw/mwrender/mwscene.hpp"
#include "components/misc/tsdeque.hpp"
#include "components/commandserver/server.hpp"
#include "components/commandserver/command.hpp"


namespace MWRender
{
    class SkyManager;
}
>>>>>>> 450542b4

namespace OMW
{
    class World;

    /// \brief Main engine class, that brings together all the components of OpenMW

    class Engine
    {
            enum { kCommandServerPort = 27917 };

            boost::filesystem::path mDataDir;
            Render::OgreRenderer mOgre;
            std::string mCellName;
            std::string mMaster;
            World *mWorld;
            
<<<<<<< HEAD
=======
            bool                  mEnableSky;
            MWRender::SkyManager* mpSkyManager;

            TsDeque<OMW::Command>                     mCommandQueue;
            std::auto_ptr<OMW::CommandServer::Server> mspCommandServer;

>>>>>>> 450542b4
            // not implemented
            Engine (const Engine&);
            Engine& operator= (const Engine&);

            /// add resources directory
            /// \note This function works recursively.
            void addResourcesDirectory (const boost::filesystem::path& path);

            /// Load all BSA files in data directory.
            void loadBSA();

        public:

            Engine();

            ~Engine();

            /// Set data dir
            void setDataDir (const boost::filesystem::path& dataDir);

            /// Set start cell name (only interiors for now)
            void setCell (const std::string& cellName);

            /// Set master file (esm)
            /// - If the given name does not have an extension, ".esm" is added automatically
            /// - Currently OpenMW only supports one master at the same time.
            void addMaster (const std::string& master);

<<<<<<< HEAD
=======
            /// Enables rendering of the sky (off by default).
            void enableSky (bool bEnable);

            /// Process pending commands
            void processCommands();

>>>>>>> 450542b4
            /// Initialise and enter main loop.
            void go();
    };
}

#endif<|MERGE_RESOLUTION|>--- conflicted
+++ resolved
@@ -5,9 +5,7 @@
 
 #include <boost/filesystem.hpp>
 
-<<<<<<< HEAD
 #include "components/engine/ogre/renderer.hpp"
-=======
 #include "apps/openmw/mwrender/mwscene.hpp"
 #include "components/misc/tsdeque.hpp"
 #include "components/commandserver/server.hpp"
@@ -18,7 +16,6 @@
 {
     class SkyManager;
 }
->>>>>>> 450542b4
 
 namespace OMW
 {
@@ -36,15 +33,12 @@
             std::string mMaster;
             World *mWorld;
             
-<<<<<<< HEAD
-=======
             bool                  mEnableSky;
             MWRender::SkyManager* mpSkyManager;
 
             TsDeque<OMW::Command>                     mCommandQueue;
             std::auto_ptr<OMW::CommandServer::Server> mspCommandServer;
 
->>>>>>> 450542b4
             // not implemented
             Engine (const Engine&);
             Engine& operator= (const Engine&);
@@ -73,15 +67,12 @@
             /// - Currently OpenMW only supports one master at the same time.
             void addMaster (const std::string& master);
 
-<<<<<<< HEAD
-=======
             /// Enables rendering of the sky (off by default).
             void enableSky (bool bEnable);
 
             /// Process pending commands
             void processCommands();
 
->>>>>>> 450542b4
             /// Initialise and enter main loop.
             void go();
     };
