#ifndef ENGINE_H
#define ENGINE_H

#include <string>

#include <boost/filesystem.hpp>

#include <OgreFrameListener.h>

#include <components/compiler/extensions.hpp>
#include <components/files/collections.hpp>

#include "mwworld/environment.hpp"
#include "mwworld/ptr.hpp"

namespace Compiler
{
    class Context;
}

namespace MWScript
{
    class ScriptManager;
}

namespace MWSound
{
    class SoundManager;
}

namespace MWWorld
{
    class World;
}

namespace MWGui
{
    class WindowManager;
}

namespace OEngine
{
  namespace GUI
  {
    class MyGUIManager;
  }

  namespace Render
  {
    class OgreRenderer;
  }
}

namespace Files
{
    struct ConfigurationManager;
}

namespace OMW
{
    /// \brief Main engine class, that brings together all the components of OpenMW
    class Engine : private Ogre::FrameListener
    {
            std::string mEncoding;
            Files::PathContainer mDataDirs;
            boost::filesystem::path mResDir;
            OEngine::Render::OgreRenderer *mOgre;
            std::string mCellName;
            std::string mMaster;
            int mFpsLevel;
            bool mDebug;
            bool mVerboseScripts;
            bool mNewGame;
            bool mUseSound;
            bool mCompileAll;
            bool mReportFocus;
            float mFocusTDiff;
            std::string mFocusName;

            MWWorld::Environment mEnvironment;
            Compiler::Extensions mExtensions;
            Compiler::Context *mScriptContext;
<<<<<<< HEAD
            
=======

>>>>>>> 69f0ec99

            Files::Collections mFileCollections;
            bool mFSStrict;

            // not implemented
            Engine (const Engine&);
            Engine& operator= (const Engine&);

            /// add resources directory
            /// \note This function works recursively.

            void addResourcesDirectory (const boost::filesystem::path& path);

            /// Load all BSA files in data directory.
            void loadBSA();

            void executeLocalScripts();

            void updateFocusReport (float duration);

            virtual bool frameRenderingQueued (const Ogre::FrameEvent& evt);

        public:
            Engine(Files::ConfigurationManager& configurationManager);
            virtual ~Engine();

            /// Enable strict filesystem mode (do not fold case)
            ///
            /// \attention The strict mode must be specified before any path-related settings
            /// are given to the engine.
            void enableFSStrict(bool fsStrict);

            /// Set data dirs
            void setDataDirs(const Files::PathContainer& dataDirs);

            /// Set resource dir
            void setResourceDir(const boost::filesystem::path& parResDir);

            /// Set start cell name (only interiors for now)
            void setCell(const std::string& cellName);

            /// Set master file (esm)
            /// - If the given name does not have an extension, ".esm" is added automatically
            /// - Currently OpenMW only supports one master at the same time.
            void addMaster(const std::string& master);

            /// Enable fps counter
            void showFPS(int level);

            /// Enable debug mode:
            /// - non-exclusive input
            void setDebugMode(bool debugMode);

            /// Enable or disable verbose script output
            void setScriptsVerbosity(bool scriptsVerbosity);

            /// Disable or enable all sounds
            void setSoundUsage(bool soundUsage);

            /// Start as a new game.
            void setNewGame(bool newGame);

            /// Write name of focussed object to cout
            void setReportFocus (bool report);

            /// Initialise and enter main loop.
            void go();

            /// Activate the focussed object.
            void activate();

            /// Write screenshot to file.
            void screenshot();

            /// Compile all scripts (excludign dialogue scripts) at startup?
            void setCompileAll (bool all);

            /// Font encoding
            void setEncoding(const std::string& encoding);

            void setAnimationVerbose(bool animverbose);

        private:
            Files::ConfigurationManager& mCfgMgr;
    };
}

#endif /* ENGINE_H */<|MERGE_RESOLUTION|>--- conflicted
+++ resolved
@@ -80,11 +80,7 @@
             MWWorld::Environment mEnvironment;
             Compiler::Extensions mExtensions;
             Compiler::Context *mScriptContext;
-<<<<<<< HEAD
-            
-=======
 
->>>>>>> 69f0ec99
 
             Files::Collections mFileCollections;
             bool mFSStrict;
