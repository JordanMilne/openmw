--- conflicted
+++ resolved
@@ -276,15 +276,8 @@
             virtual void togglePlayerLooking(bool enable) = 0;
 
             virtual void renderPlayer() = 0;
-<<<<<<< HEAD
-
-            virtual void updateCharacterPreview(int sizeX, int sizeY) = 0;
-            virtual void updateRaceSelectionPreview(float angle) = 0;
-            virtual MWWorld::Ptr getCharacterPreviewItemSelected(int posX, int posY) = 0;
-=======
             
             virtual void setupExternalRendering (MWRender::ExternalRendering& rendering) = 0;
->>>>>>> b7c9285b
     };
 }
 
