--- conflicted
+++ resolved
@@ -67,79 +67,10 @@
 
 bool OMW::Engine::frameStarted(const Ogre::FrameEvent& evt)
 {
-<<<<<<< HEAD
-	if(mUseSound && !(mEnvironment.mSoundManager->isMusicPlaying()))
-	{
-		// Play some good 'ol tunes
-			mEnvironment.mSoundManager->startRandomTitle();
-	}
-
-	std::string effect;
-
-
-
-	MWWorld::Ptr::CellStore *current = mEnvironment.mWorld->getPlayerPos().getPlayer().getCell();
-	//If the region has changed
-	if(!(current->cell->data.flags & current->cell->Interior) && timer.elapsed() >= 10){
-			timer.restart();
-			if (test.name != current->cell->region)
-			{
-				total = 0;
-				test = (ESM::Region) *(mEnvironment.mWorld->getStore().regions.find(current->cell->region));
-			}
-
-			if(test.soundList.size() > 0)
-			{
-				std::vector<ESM::Region::SoundRef>::iterator soundIter = test.soundList.begin();
-				//mEnvironment.mSoundManager
-				if(total == 0){
-					while (!(soundIter == test.soundList.end()))
-					{
-						ESM::NAME32 go = soundIter->sound;
-						int chance = (int) soundIter->chance;
-						//std::cout << "Sound: " << go.name <<" Chance:" <<  chance << "\n";
-						soundIter++;
-						total += chance;
-					}
-				}
-
-			    srand ( time(NULL) );
-					int r = rand() % total;        //old random code
-					int pos = 0;
-					soundIter = test.soundList.begin();
-				while (!(soundIter == test.soundList.end()))
-				{
-					 const ESM::NAME32 go = soundIter->sound;
-					int chance = (int) soundIter->chance;
-					//std::cout << "Sound: " << go.name <<" Chance:" <<  chance << "\n";
-					soundIter++;
-					if( r - pos < chance)
-					{
-						effect = go.name;
-						//play sound
-						std::cout << "Sound: " << go.name <<" Chance:" <<  chance << "\n";
-						mEnvironment.mSoundManager->playSound(effect, 20.0, 1.0);
-
-						break;
-
-					}
-					pos += chance;
-				}
-			}
-
-			//mEnvironment.mSoundManager->playSound(effect, 1.0, 1.0);
-			//printf("REGION: %s\n", test.name);
-
-		}
-	else if(current->cell->data.flags & current->cell->Interior)
-	{
-		test.name = "";
-	}
-=======
-    if(! (mEnvironment.mSoundManager->isMusicPlaying()))
+    if(mUseSound && !(mEnvironment.mSoundManager->isMusicPlaying()))
     {
         // Play some good 'ol tunes
-            mEnvironment.mSoundManager->startRandomTitle();
+        mEnvironment.mSoundManager->startRandomTitle();
     }
 
     std::string effect;
@@ -149,61 +80,60 @@
     MWWorld::Ptr::CellStore *current = mEnvironment.mWorld->getPlayerPos().getPlayer().getCell();
     //If the region has changed
     if(!(current->cell->data.flags & current->cell->Interior) && timer.elapsed() >= 10){
-            timer.restart();
-            if (test.name != current->cell->region)
-            {
-                total = 0;
-                test = (ESM::Region) *(mEnvironment.mWorld->getStore().regions.find(current->cell->region));
-            }
-
-            if(test.soundList.size() > 0)
-            {
-                std::vector<ESM::Region::SoundRef>::iterator soundIter = test.soundList.begin();
-                //mEnvironment.mSoundManager
-                if(total == 0){
-                    while (!(soundIter == test.soundList.end()))
-                    {
-                        ESM::NAME32 go = soundIter->sound;
-                        int chance = (int) soundIter->chance;
-                        //std::cout << "Sound: " << go.name <<" Chance:" <<  chance << "\n";
-                        soundIter++;
-                        total += chance;
-                    }
-                }
-
-                srand ( time(NULL) );
-                    int r = rand() % total;        //old random code
-                    int pos = 0;
-                    soundIter = test.soundList.begin();
+        timer.restart();
+        if (test.name != current->cell->region)
+        {
+            total = 0;
+            test = (ESM::Region) *(mEnvironment.mWorld->getStore().regions.find(current->cell->region));
+        }
+
+        if(test.soundList.size() > 0)
+        {
+            std::vector<ESM::Region::SoundRef>::iterator soundIter = test.soundList.begin();
+            //mEnvironment.mSoundManager
+            if(total == 0){
                 while (!(soundIter == test.soundList.end()))
                 {
-                     const ESM::NAME32 go = soundIter->sound;
+                    ESM::NAME32 go = soundIter->sound;
                     int chance = (int) soundIter->chance;
                     //std::cout << "Sound: " << go.name <<" Chance:" <<  chance << "\n";
                     soundIter++;
-                    if( r - pos < chance)
-                    {
-                        effect = go.name;
-                        //play sound
-                        std::cout << "Sound: " << go.name <<" Chance:" <<  chance << "\n";
-                        mEnvironment.mSoundManager->playSound(effect, 20.0, 1.0);
-
-                        break;
-
-                    }
-                    pos += chance;
+                    total += chance;
                 }
             }
 
-            //mEnvironment.mSoundManager->playSound(effect, 1.0, 1.0);
-            //printf("REGION: %s\n", test.name);
-
-        }
+            srand ( time(NULL) );
+            int r = rand() % total;        //old random code
+            int pos = 0;
+            soundIter = test.soundList.begin();
+            while (!(soundIter == test.soundList.end()))
+            {
+                const ESM::NAME32 go = soundIter->sound;
+                int chance = (int) soundIter->chance;
+                //std::cout << "Sound: " << go.name <<" Chance:" <<  chance << "\n";
+                soundIter++;
+                if( r - pos < chance)
+                {
+                    effect = go.name;
+                    //play sound
+                    std::cout << "Sound: " << go.name <<" Chance:" <<  chance << "\n";
+                    mEnvironment.mSoundManager->playSound(effect, 20.0, 1.0);
+
+                    break;
+
+                }
+                pos += chance;
+            }
+        }
+
+        //mEnvironment.mSoundManager->playSound(effect, 1.0, 1.0);
+        //printf("REGION: %s\n", test.name);
+
+    }
     else if(current->cell->data.flags & current->cell->Interior)
     {
         test.name = "";
     }
->>>>>>> dd4d0223
 
     try
     {
