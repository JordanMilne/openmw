--- conflicted
+++ resolved
@@ -307,23 +307,13 @@
         }
         else
             player.setForwardBackward (0);
-<<<<<<< HEAD
 
 		if (poller.isDown(A_Jump))
-        {
-            
             player.setUpDown (1);
-        }
         else if (poller.isDown(A_Crouch))
-        {
             player.setUpDown (-1);
-        }
         else
             player.setUpDown (0);
-
-        return true;
-=======
->>>>>>> 77604086
     }
 
     // Switch between gui modes. Besides controlling the Gui windows
