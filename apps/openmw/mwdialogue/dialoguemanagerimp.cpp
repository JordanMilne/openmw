--- conflicted
+++ resolved
@@ -795,16 +795,12 @@
             || services & ESM::NPC::Misc)
             windowServices |= MWGui::DialogueWindow::Service_Trade;
 
-        if (services & ESM::NPC::Spells)
-<<<<<<< HEAD
-            win->setShowSpells(true);
-        else
-            win->setShowSpells(false);
         if( !mActor.get<ESM::NPC>()->base->mTransport.empty())
             win->setShowTravel(true);
         else
             win->setShowTravel(false);
-=======
+
+        if (services & ESM::NPC::Spells)
             windowServices |= MWGui::DialogueWindow::Service_BuySpells;
 
         if (services & ESM::NPC::Spellmaking)
@@ -814,7 +810,6 @@
             windowServices |= MWGui::DialogueWindow::Service_Enchant;
 
         win->setServices (windowServices);
->>>>>>> 636f297f
 
         // sort again, because the previous sort was case-sensitive
         keywordList.sort(stringCompareNoCase);
