#include "constrainedfiledatastream.hpp"
#include "lowlevelfile.hpp"

#include <stdexcept>
#include <cassert>
<<<<<<< HEAD
#include <stdint.h>
=======
#include <cstdint>
>>>>>>> 043e6c09

namespace {

class ConstrainedDataStream : public Ogre::DataStream {
public:

	static const size_t sBufferSize = 4096; // somewhat arbitrary though 64KB buffers didn't seem to improve performance any
	static const size_t sBufferThreshold = 1024; // reads larger than this bypass buffering as cost of memcpy outweighs cost of system call

    ConstrainedDataStream(const Ogre::String &fname, size_t start, size_t length)
	{
		mFile.open (fname.c_str ());
		mSize  = length != 0xFFFFFFFF ? length : mFile.size () - start;

		mPos    = 0;
		mOrigin = start;
		mExtent = start + mSize;

		mBufferOrigin = 0;
		mBufferExtent = 0;
	}
		

	size_t read(void* buf, size_t count)
	{
		assert (mPos <= mSize);

		uint8_t * out = reinterpret_cast <uint8_t *> (buf);

		size_t posBeg = mOrigin + mPos;
		size_t posEnd = posBeg + count;

		if (posEnd > mExtent)
			posEnd = mExtent;

		size_t posCur = posBeg;

		while (posCur != posEnd)
		{
			size_t readLeft = posEnd - posCur;

			if (posCur < mBufferOrigin || posCur >= mBufferExtent)
			{
				if (readLeft >= sBufferThreshold || (posCur == mOrigin && posEnd == mExtent))
				{
					assert (mFile.tell () == mBufferExtent);

					if (posCur != mBufferExtent)
						mFile.seek (posCur);

					posCur += mFile.read (out, readLeft);

					mBufferOrigin = mBufferExtent = posCur;

					mPos = posCur - mOrigin;

					return posCur - posBeg;
				}
				else
				{
					size_t newBufferOrigin;

					if ((posCur < mBufferOrigin) && (mBufferOrigin - posCur < sBufferSize))
						newBufferOrigin = std::max (mOrigin, mBufferOrigin > sBufferSize ? mBufferOrigin - sBufferSize : 0);
					else
						newBufferOrigin = posCur;

					fill (newBufferOrigin);
				}
			}

			size_t xfer = std::min (readLeft, mBufferExtent - posCur);

			memcpy (out, mBuffer + (posCur - mBufferOrigin), xfer);

			posCur += xfer;
			out += xfer;
		}

		count = posEnd - posBeg;
		mPos += count;
		return count;
	}

    void skip(long count)
    {
		assert (mPos <= mSize);

        if((count >= 0 && (size_t)count <= mSize-mPos) ||
           (count < 0 && (size_t)-count <= mPos))
			mPos += count;
    }

    void seek(size_t pos)
    {
		assert (mPos <= mSize);

        if (pos < mSize)
			mPos = pos;
    }

    virtual size_t tell() const
    {
		assert (mPos <= mSize);

		return mPos;
	}

    virtual bool eof() const
    {
		assert (mPos <= mSize);

		return mPos == mSize;
	}

    virtual void close()
    {
		mFile.close();
	}

private:

	void fill (size_t newOrigin)
	{
		assert (mFile.tell () == mBufferExtent);

		size_t newExtent = newOrigin + sBufferSize;

		if (newExtent > mExtent)
			newExtent = mExtent;

		size_t oldExtent = mBufferExtent;

		if (newOrigin != oldExtent)
			mFile.seek (newOrigin);

		mBufferOrigin = mBufferExtent = newOrigin;

		size_t amountRequested = newExtent - newOrigin;

		size_t amountRead = mFile.read (mBuffer, amountRequested);

		if (amountRead != amountRequested)
			throw std::runtime_error ("An unexpected condition occurred while reading from a file.");

		mBufferExtent = newExtent;
	}

	LowLevelFile mFile;

	size_t mOrigin;
	size_t mExtent;
	size_t mPos;

	uint8_t mBuffer [sBufferSize];
	size_t mBufferOrigin;
	size_t mBufferExtent;
};

} // end of unnamed namespace

Ogre::DataStreamPtr openConstrainedFileDataStream (char const * filename, size_t offset, size_t length)
{
	return Ogre::DataStreamPtr(new ConstrainedDataStream(filename, offset, length));
}<|MERGE_RESOLUTION|>--- conflicted
+++ resolved
@@ -3,11 +3,7 @@
 
 #include <stdexcept>
 #include <cassert>
-<<<<<<< HEAD
-#include <stdint.h>
-=======
 #include <cstdint>
->>>>>>> 043e6c09
 
 namespace {
 
