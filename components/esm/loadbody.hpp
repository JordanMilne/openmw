--- conflicted
+++ resolved
@@ -29,23 +29,15 @@
 
     enum Flags
     {
-<<<<<<< HEAD
-        BPF_Female = 1, BPF_Playable = 2
-=======
         BPF_Female = 1,
         BPF_Playable = 2
->>>>>>> 5b6ec405
     };
 
     enum MeshType
     {
-<<<<<<< HEAD
-        MT_Skin = 0, MT_Clothing = 1, MT_Armor = 2
-=======
         MT_Skin = 0,
         MT_Clothing = 1,
         MT_Armor = 2
->>>>>>> 5b6ec405
     };
 
     struct BYDTstruct
