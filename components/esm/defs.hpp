--- conflicted
+++ resolved
@@ -23,24 +23,16 @@
 
 enum Specialization
 {
-<<<<<<< HEAD
-    SPC_Combat = 0, SPC_Magic = 1, SPC_Stealth = 2
-=======
     SPC_Combat = 0,
     SPC_Magic = 1,
     SPC_Stealth = 2
->>>>>>> 5b6ec405
 };
 
 enum RangeType
 {
-<<<<<<< HEAD
-    RT_Self = 0, RT_Touch = 1, RT_Target = 2
-=======
     RT_Self = 0,
     RT_Touch = 1,
     RT_Target = 2
->>>>>>> 5b6ec405
 };
 
 /** A list of references to spells and spell effects. This is shared
