--- conflicted
+++ resolved
@@ -75,15 +75,14 @@
     InventoryList inventory;
     SpellList spells;
 
-<<<<<<< HEAD
+
     void load(ESMReader &esm);
     void save(ESMWriter &esm);
-=======
+
     bool hasAI;
     AIDTstruct AI;
 
     std::string mId;
->>>>>>> 447158e9
 
     int getName() { return REC_CREA; }
 };
