#ifndef OPENMW_ESM_BOOK_H
#define OPENMW_ESM_BOOK_H

#include "record.hpp"

namespace ESM
{
/*
 * Books, magic scrolls, notes and so on
 */

struct Book
{
    struct BKDTstruct
    {
        float mWeight;
        int mValue, mIsScroll, mSkillID, mEnchant;
    };

<<<<<<< HEAD
    BKDTstruct mData;
    std::string mName, mModel, mIcon, mScript, mEnchant, mText;

    void load(ESMReader &esm);
    void save(ESMWriter &esm);
    };
=======
    BKDTstruct data;
    std::string name, model, icon, script, enchant, text;
    std::string id;

    void load(ESMReader &esm, const std::string& recordId);
};
>>>>>>> 20a26373
}
#endif<|MERGE_RESOLUTION|>--- conflicted
+++ resolved
@@ -17,20 +17,12 @@
         int mValue, mIsScroll, mSkillID, mEnchant;
     };
 
-<<<<<<< HEAD
     BKDTstruct mData;
     std::string mName, mModel, mIcon, mScript, mEnchant, mText;
+    std::string mId;
 
     void load(ESMReader &esm);
     void save(ESMWriter &esm);
-    };
-=======
-    BKDTstruct data;
-    std::string name, model, icon, script, enchant, text;
-    std::string id;
-
-    void load(ESMReader &esm, const std::string& recordId);
 };
->>>>>>> 20a26373
 }
 #endif