#ifndef _ESM_CLAS_H
#define _ESM_CLAS_H

#include "esm_reader.hpp"

namespace ESM
{

/*
 * Character class definitions
 */

// These flags tells us which items should be auto-calculated for this
// class
struct Class
{
    enum AutoCalc
    {
        Weapon = 0x00001,
        Armor = 0x00002,
        Clothing = 0x00004,
        Books = 0x00008,
        Ingredient = 0x00010,
        Lockpick = 0x00020,
        Probe = 0x00040,
        Lights = 0x00080,
        Apparatus = 0x00100,
        Repair = 0x00200,
        Misc = 0x00400,
        Spells = 0x00800,
        MagicItems = 0x01000,
        Potions = 0x02000,
        Training = 0x04000,
        Spellmaking = 0x08000,
        Enchanting = 0x10000,
        RepairItem = 0x20000
    };

    enum Specialization
    {
<<<<<<< HEAD
        Combat = 0, Magic = 1, Stealth = 2
=======
        Combat = 0,
        Magic = 1,
        Stealth = 2
>>>>>>> 5b6ec405
    };

    static const Specialization specializationIds[3];
    static const char *gmstSpecializationIds[3];

    struct CLDTstruct
    {
        int attribute[2]; // Attributes that get class bonus
        int specialization; // 0 = Combat, 1 = Magic, 2 = Stealth
        int skills[5][2]; // Minor and major skills.
        int isPlayable; // 0x0001 - Playable class

        // I have no idea how to autocalculate these items...
        int calc;
    }; // 60 bytes

    std::string name, description;
    CLDTstruct data;

    void load(ESMReader &esm);
};
}
#endif<|MERGE_RESOLUTION|>--- conflicted
+++ resolved
@@ -38,13 +38,9 @@
 
     enum Specialization
     {
-<<<<<<< HEAD
-        Combat = 0, Magic = 1, Stealth = 2
-=======
         Combat = 0,
         Magic = 1,
         Stealth = 2
->>>>>>> 5b6ec405
     };
 
     static const Specialization specializationIds[3];
